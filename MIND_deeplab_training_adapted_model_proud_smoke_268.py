# ---
# jupyter:
#   jupytext:
#     formats: ipynb,py:percent
#     text_representation:
#       extension: .py
#       format_name: percent
#       format_version: '1.3'
#       jupytext_version: 1.13.5
#   kernelspec:
#     display_name: Python 3 (ipykernel)
#     language: python
#     name: python3
# ---

# %%
import os
import time
import random
import re
from meidic_vtach_utils.run_on_recommended_cuda import get_cuda_environ_vars as get_vars
os.environ.update(get_vars(select="* -4"))
import pickle
import copy
from pathlib import Path

import functools
from enum import Enum, auto

import numpy as np
import torch
import torch.nn as nn
import torch.nn.functional as F
import torch.cuda.amp as amp
import torchvision
from torch.utils.data import Dataset, DataLoader
import nibabel as nib

import wandb
import matplotlib.pyplot as plt
from IPython.display import display
from sklearn.model_selection import KFold

from mdl_seg_class.metrics import dice3d, dice2d
from mdl_seg_class.visualization import visualize_seg

from curriculum_deeplab.mindssc import mindssc
from curriculum_deeplab.utils import interpolate_sample, in_notebook, dilate_label_class, LabelDisturbanceMode
from curriculum_deeplab.CrossmodaHybridIdLoader import CrossmodaHybridIdLoader, get_crossmoda_data_load_closure
from curriculum_deeplab.MobileNet_LR_ASPP_3D import MobileNet_LRASPP_3D

print(torch.__version__)
print(torch.backends.cudnn.version())
print(torch.cuda.get_device_name(0))

if in_notebook:
    THIS_SCRIPT_DIR = os.path.abspath('')
else:
    THIS_SCRIPT_DIR = os.path.dirname(os.path.realpath(__file__))
print(f"Running in: {THIS_SCRIPT_DIR}")

def get_batch_dice_per_class(b_dice, class_tags, exclude_bg=True) -> dict:
    score_dict = {}
    for cls_idx, cls_tag in enumerate(class_tags):
        if exclude_bg and cls_idx == 0:
            continue

        if torch.all(torch.isnan(b_dice[:,cls_idx])):
            score = float('nan')
        else:
            score = np.nanmean(b_dice[:,cls_idx]).item()

        score_dict[cls_tag] = score

    return score_dict

def get_batch_dice_over_all(b_dice, exclude_bg=True) -> float:

    start_idx = 1 if exclude_bg else 0
    if torch.all(torch.isnan(b_dice[:,start_idx:])):
        return float('nan')
    return np.nanmean(b_dice[:,start_idx:]).item()



def get_2d_stack_batch_size(b_input_size: torch.Size, stack_dim):
    assert len(b_input_size) == 5, f"Input size must be 5D: BxCxDxHxW but is {b_input_size}"
    if stack_dim == "D":
        return b_input_size[0]*b_input_size[2]
    if stack_dim == "H":
        return b_input_size[0]*b_input_size[3]
    if stack_dim == "W":
        return b_input_size[0]*b_input_size[4]
    else:
        raise ValueError(f"stack_dim '{stack_dim}' must be 'D' or 'H' or 'W'.")



def make_2d_stack_from_3d(b_input, stack_dim):
    assert b_input.dim() == 5, f"Input must be 5D: BxCxDxHxW but is {b_input.shape}"
    B, C, D, H, W = b_input.shape

    if stack_dim == "D":
        return b_input.permute(0, 2, 1, 3, 4).reshape(B*D, C, H, W)
    if stack_dim == "H":
        return b_input.permute(0, 3, 1, 2, 4).reshape(B*H, C, D, W)
    if stack_dim == "W":
        return b_input.permute(0, 4, 1, 2, 3).reshape(B*W, C, D, H)
    else:
        raise ValueError(f"stack_dim '{stack_dim}' must be 'D' or 'H' or 'W'.")



def make_3d_from_2d_stack(b_input, stack_dim, orig_stack_size):
    assert b_input.dim() == 4, f"Input must be 4D: (orig_batch_size/B)xCxSPAT1xSPAT0 but is {b_input.shape}"
    B, C, SPAT1, SPAT0 = b_input.shape
    b_input = b_input.reshape(orig_stack_size, int(B//orig_stack_size), C, SPAT1, SPAT0)

    if stack_dim == "D":
        return b_input.permute(0, 2, 1, 3, 4)
    if stack_dim == "H":
        return b_input.permute(0, 2, 3, 1, 4)
    if stack_dim == "W":
        return b_input.permute(0, 2, 3, 4, 1)
    else:
        raise ValueError(f"stack_dim is '{stack_dim}' but must be 'D' or 'H' or 'W'.")


<<<<<<< HEAD
=======
# %%
def spatial_augment(b_image=None, b_label=None,
    bspline_num_ctl_points=6, bspline_strength=0.005, bspline_probability=.9,
    affine_strength=0.08, add_affine_translation=0., affine_probability=.45,
    pre_interpolation_factor=None,
    yield_2d=False,
    b_grid_override=None):

    """
    2D/3D b-spline augmentation on image and segmentation mini-batch on GPU.
    :input: b_image batch (torch.cuda.FloatTensor), b_label batch (torch.cuda.LongTensor)
    :return: augmented Bx(D)xHxW image batch (torch.cuda.FloatTensor),
    augmented Bx(D)xHxW seg batch (torch.cuda.LongTensor)
    """

    do_bspline = (np.random.rand() < bspline_probability)
    do_affine = (np.random.rand() < affine_probability)

    if pre_interpolation_factor:
        b_image, b_label = interpolate_sample(b_image, b_label, pre_interpolation_factor, yield_2d)

    KERNEL_SIZE = 3

    if b_image is None:
        common_shape = b_label.shape
        common_device = b_label.device

    elif b_label is None:
        common_shape = b_image.shape
        common_device = b_image.device
    else:
        assert b_image.shape == b_label.shape, \
            f"Image and label shapes must match but are {b_image.shape} and {b_label.shape}."
        common_shape = b_image.shape
        common_device = b_image.device

    if b_grid_override is None:
        if yield_2d:
            assert len(common_shape) == 3, \
                f"Augmenting 2D. Input batch " \
                f"should be BxHxW but is {common_shape}."
            B,H,W = common_shape

            identity = torch.eye(2,3).expand(B,2,3).to(common_device)
            id_grid = F.affine_grid(identity, torch.Size((B,2,H,W)),
                align_corners=False)

            grid = id_grid

            if do_bspline:
                bspline = torch.nn.Sequential(
                    nn.AvgPool2d(KERNEL_SIZE,stride=1,padding=int(KERNEL_SIZE//2)),
                    nn.AvgPool2d(KERNEL_SIZE,stride=1,padding=int(KERNEL_SIZE//2)),
                    nn.AvgPool2d(KERNEL_SIZE,stride=1,padding=int(KERNEL_SIZE//2))
                ).to(common_device)
                # Add an extra *.5 factor to dim strength to make strength fit 3D case
                dim_strength = (torch.tensor([H,W]).float()*bspline_strength*.5).to(common_device)
                rand_control_points = dim_strength.view(1,2,1,1) * \
                    (
                        torch.randn(B, 2, bspline_num_ctl_points, bspline_num_ctl_points)
                    ).to(common_device)

                bspline_disp = bspline(rand_control_points)
                bspline_disp = torch.nn.functional.interpolate(
                    bspline_disp, size=(H,W), mode='bilinear', align_corners=True
                ).permute(0,2,3,1)

                grid += bspline_disp

            if do_affine:
                affine_matrix = (torch.eye(2,3).unsqueeze(0) + \
                    affine_strength * torch.randn(B,2,3)).to(common_device)
                # Add additional x,y offset
                alpha = np.random.rand() * 2 * np.pi
                offset_dir =  torch.tensor([np.cos(alpha), np.sin(alpha)])
                affine_matrix[:,:,-1] = add_affine_translation * offset_dir
                affine_disp = F.affine_grid(affine_matrix, torch.Size((B,1,H,W)),
                                        align_corners=False)
                grid += (affine_disp-id_grid)

        else:
            assert len(common_shape) == 4, \
                f"Augmenting 3D. Input batch " \
                f"should be BxDxHxW but is {common_shape}."
            B,D,H,W = common_shape

            identity = torch.eye(3,4).expand(B,3,4).to(common_device)
            id_grid = F.affine_grid(identity, torch.Size((B,3,D,H,W)),
                align_corners=False)

            grid = id_grid

            if do_bspline:
                bspline = torch.nn.Sequential(
                    nn.AvgPool3d(KERNEL_SIZE,stride=1,padding=int(KERNEL_SIZE//2)),
                    nn.AvgPool3d(KERNEL_SIZE,stride=1,padding=int(KERNEL_SIZE//2)),
                    nn.AvgPool3d(KERNEL_SIZE,stride=1,padding=int(KERNEL_SIZE//2))
                ).to(b_image.device)
                dim_strength = (torch.tensor([D,H,W]).float()*bspline_strength).to(common_device)

                rand_control_points = dim_strength.view(1,3,1,1,1)  * \
                    (
                        torch.randn(B, 3, bspline_num_ctl_points, bspline_num_ctl_points, bspline_num_ctl_points)
                    ).to(b_image.device)

                bspline_disp = bspline(rand_control_points)

                bspline_disp = torch.nn.functional.interpolate(
                    bspline_disp, size=(D,H,W), mode='trilinear', align_corners=True
                ).permute(0,2,3,4,1)

                grid += bspline_disp

            if do_affine:
                affine_matrix = (torch.eye(3,4).unsqueeze(0) + \
                    affine_strength * torch.randn(B,3,4)).to(common_device)

                # Add additional x,y,z offset
                theta = np.random.rand() * 2 * np.pi
                phi = np.random.rand() * 2 * np.pi
                offset_dir =  torch.tensor([
                    np.cos(phi)*np.sin(theta),
                    np.sin(phi)*np.sin(theta),
                    np.cos(theta)])
                affine_matrix[:,:,-1] = add_affine_translation * offset_dir

                affine_disp = F.affine_grid(affine_matrix,torch.Size((B,1,D,H,W)),
                                        align_corners=False)

                grid += (affine_disp-id_grid)
    else:
        # Override grid with external value
        grid = b_grid_override

    if b_image is not None:
        b_image_out = F.grid_sample(
            b_image.unsqueeze(1).float(), grid,
            padding_mode='border', align_corners=False)
        b_image_out = b_image_out.squeeze(1)
    else:
        b_image_out = None

    if b_label is not None:
        b_label_out = F.grid_sample(
            b_label.unsqueeze(1).float(), grid,
            mode='nearest', align_corners=False)
        b_label_out = b_label_out.squeeze(1).long()
    else:
        b_label_out = None

    b_out_grid = grid


    return b_image_out, b_label_out, b_out_grid



def augmentNoise(b_image, strength=0.05):
    return b_image + strength*torch.randn_like(b_image)


@contextmanager
def torch_manual_seeded(seed):
    saved_state = torch.get_rng_state()
    yield
    torch.set_rng_state(saved_state)



# %%
class CrossMoDa_Data(Dataset):
    def __init__(self,
        base_dir, domain, state,
        ensure_labeled_pairs=True, use_additional_data=False, resample=True,
        size:tuple=(96,96,60), normalize:bool=True,
        max_load_num=None, crop_3d_w_dim_range=None, crop_2d_slices_gt_num_threshold=None,
        modified_3d_label_override=None, prevent_disturbance=False,
        yield_2d_normal_to=None, flip_r_samples=True,
        debug=False
    ):

        """
        Function to create Dataset structure with crossMoDa data.
        The function allows to use different preproccessing steps of the crossMoDa data set
        and using additinal data from TCIA database.
        The data can also be resampled to a desired size and normalized to mean=0 and std=1.

        Parameters:
                base_dir (os.Pathlike): provide the directory which contains "L1..." to "L4..." directories
                domain (str): choose which domain to load. Can be set to "source", "target" or "validation". Source are ceT1, target and validation hrT2 images.

                state (str): state of preprocessing:    "l1" = original data,
                                                        "l2" = resampled data @ 0.5mm,
                                                        "l3" = center-cropped data,
                                                        "l4" = image specific crops for desired anatomy

                ensure_labeled_pairs (bool): Only images with corresponding labels will be loaded (default: True)

                use_additional_data (bool): set to True to use additional data from TCIA (default: False)

                resample (bool): set to False to disable resampling to desired size (default: True)

                size (tuple): 3d-tuple(int) to which the data is resampled. Unused if resample=False. (default: (96,96,60)).
                    WARNING: choosing large sizes or not resampling can lead to excess memory usage

                normalize (bool): set to False to disable normalization to mean=0, std=1 for each image (default: True)
                max_load_num (int): maximum number of pairs to load (uses first max_load_num samples for either images and labels found)
                crop_3d_w_dim_range (tuple): Tuple of ints defining the range to which dimension W of (D,H,W) is cropped
                yield_2d_normal_to (bool):

        Returns:
                torch.utils.data.Dataset containing CrossMoDa data

        Useful Links:
        CrossMoDa challenge:
        https://crossmoda.grand-challenge.org/

        ToDos:
            extend to other preprocessing states

        Example:
            dataset = CrossMoDa_source('original')

            data = dataset.get_data()

        """
        self.label_tags = ['background', 'tumour']
        self.yield_2d_normal_to = yield_2d_normal_to
        self.crop_2d_slices_gt_num_threshold = crop_2d_slices_gt_num_threshold
        self.prevent_disturbance = prevent_disturbance
        self.do_augment = False
        self.use_modified = False
        self.disturbed_idxs = []
        self.augment_at_collate = False

        #define finished preprocessing states here with subpath and default size
        states = {
            'l1':('L1_original/', (512,512,160)),
            'l2':('L2_resampled_05mm/', (420,420,360)),
            'l3':('L3_coarse_fixed_crop/', (128,128,192)),
            'l4':('L4_fine_localized_crop/', (128,128,128))
        }
        t0 = time.time()
        #choose directory with data according to chosen preprocessing state
        if state not in states: raise Exception("Unknown state. Choose one of: "+str(states.keys))

        state_dir = states[state.lower()][0] #get sub directory

        if not resample: size = states[state.lower()][1] #set size to default defined at top of file

        path = base_dir + state_dir

        #get file list
        if domain.lower() =="ceT1" or domain.lower() =="source":
            directory = "source_training_labeled/"
            add_directory = "__additional_data_source_domain__"
            domain = "ceT1"

        elif domain.lower() =="hrT2" or domain.lower() =="target":
            directory = "target_training_unlabeled/"
            add_directory = "__additional_data_target_domain__"
            domain = "hrT2"

        elif domain.lower() =="validation":
            directory = "target_validation_unlabeled/"

        else:
            raise Exception("Unknown domain. Choose either 'source', 'target' or 'validation'")

        files = sorted(glob.glob(os.path.join(path+directory , "*.nii.gz")))

        if domain == "hrT2":
            files = files+sorted(glob.glob(os.path.join(path+"__omitted_labels_target_training__" , "*.nii.gz")))

        if domain.lower() == "validation":
            files = files+sorted(glob.glob(os.path.join(path+"__omitted_labels_target_validation__" , "*.nii.gz")))

        if use_additional_data and domain.lower() != "validation": #add additional data to file list
            files = files+sorted(glob.glob(os.path.join(path+add_directory , "*.nii.gz")))
            files = [i for i in files if "additionalLabel" not in i] #remove additional label files


        # First read filepaths
        self.img_paths = {}
        self.label_paths = {}

        if debug:
            files = files[:4]


        for _path in files:

            numeric_id = int(re.findall(r'\d+', os.path.basename(_path))[0])
            if "_l.nii.gz" in _path or "_l_Label.nii.gz" in _path:
                lr_id = 'l'
            elif "_r.nii.gz" in _path or "_r_Label.nii.gz" in _path:
                lr_id = 'r'
            else:
                lr_id = ""

            # Generate crossmoda id like 004r
            crossmoda_id = f"{numeric_id:03d}{lr_id}"

            # Skip file if we do not have modified labels for it when external labels were provided
            if modified_3d_label_override:
                if crossmoda_id not in modified_3d_label_override.keys():
                    continue

            if "Label" in _path:
                self.label_paths[crossmoda_id] = _path

            elif domain in _path:
                self.img_paths[crossmoda_id] = _path

        if ensure_labeled_pairs:
            pair_idxs = set(self.img_paths).intersection(set(self.label_paths))
            self.label_paths = {_id: _path for _id, _path in self.label_paths.items() if _id in pair_idxs}
            self.img_paths = {_id: _path for _id, _path in self.img_paths.items() if _id in pair_idxs}


        # Populate data
        self.img_data_3d = {}
        self.label_data_3d = {}
        self.modified_label_data_3d = {}

        self.img_data_2d = {}
        self.label_data_2d = {}
        self.modified_label_data_2d = {}

        #load data

        print("Loading CrossMoDa {} images and labels...".format(domain))
        id_paths_to_load = list(self.label_paths.items()) + list(self.img_paths.items())

        description = f"{len(self.img_paths)} images, {len(self.label_paths)} labels"

        for _3d_id, _file in tqdm(id_paths_to_load, desc=description):
            # tqdm.write(f"Loading {f}")
            if "Label" in _file:
                tmp = torch.from_numpy(nib.load(_file).get_fdata())
                if resample: #resample image to specified size
                    tmp = F.interpolate(tmp.unsqueeze(0).unsqueeze(0), size=size,mode='nearest').squeeze()

                if tmp.shape != size: #for size missmatch use symmetric padding with 0
                    difs = [size[0]-tmp.size(0),size[1]-tmp.size(1),size[2]-tmp.size(2)]
                    pad = (difs[-1]//2,difs[-1]-difs[-1]//2,difs[-2]//2,difs[-2]-difs[-2]//2,difs[-3]//2,difs[-3]-difs[-3]//2)
                    tmp = F.pad(tmp,pad)

                if crop_3d_w_dim_range:
                    tmp = tmp[..., crop_3d_w_dim_range[0]:crop_3d_w_dim_range[1]]

                # Only use tumour class, remove TODO
                tmp[tmp==2] = 0
                self.label_data_3d[_3d_id] = tmp.long()

            elif domain in _file:
                tmp = torch.from_numpy(nib.load(_file).get_fdata())
                if resample: #resample image to specified size
                    tmp = F.interpolate(tmp.unsqueeze(0).unsqueeze(0), size=size,mode='trilinear',align_corners=False).squeeze()

                if tmp.shape != size: #for size missmatch use symmetric padding with 0
                    difs = [size[0]-tmp.size(0),size[1]-tmp.size(1),size[2]-tmp.size(2)]
                    pad = (difs[-1]//2,difs[-1]-difs[-1]//2,difs[-2]//2,difs[-2]-difs[-2]//2,difs[-3]//2,difs[-3]-difs[-3]//2)
                    tmp = F.pad(tmp,pad)

                if crop_3d_w_dim_range:
                    tmp = tmp[..., crop_3d_w_dim_range[0]:crop_3d_w_dim_range[1]]

                if normalize: #normalize image to zero mean and unit std
                    tmp = (tmp - tmp.mean()) / tmp.std()

                self.img_data_3d[_3d_id] = tmp

        # Initialize 3d modified labels as unmodified labels
        for label_id in self.label_data_3d.keys():
            self.modified_label_data_3d[label_id] = self.label_data_3d[label_id]

        # Now inject externally overriden labels (if any)
        if modified_3d_label_override:
            for _3d_id, modified_label in modified_3d_label_override.items():
                tmp = modified_label
                if resample: #resample image to specified size
                    tmp = F.interpolate(tmp.unsqueeze(0).unsqueeze(0), size=size,mode='nearest').squeeze()

                if tmp.shape != size: #for size missmatch use symmetric padding with 0
                    difs = [size[0]-tmp.size(0),size[1]-tmp.size(1),size[2]-tmp.size(2)]
                    pad = (difs[-1]//2,difs[-1]-difs[-1]//2,difs[-2]//2,difs[-2]-difs[-2]//2,difs[-3]//2,difs[-3]-difs[-3]//2)
                    tmp = F.pad(tmp,pad)

                if crop_3d_w_dim_range:
                    tmp = tmp[..., crop_3d_w_dim_range[0]:crop_3d_w_dim_range[1]]

                # Only use tumour class, remove TODO
                tmp[tmp==2] = 0
                self.modified_label_data_3d[_3d_id] = tmp.long()

        # Postprocessing of 3d volumes
        orig_3d_num = len(self.label_data_3d.keys())

        for _3d_id in list(self.label_data_3d.keys()):
            if self.label_data_3d[_3d_id].unique().numel() != 2: #TODO use 3 classes again
                del self.img_data_3d[_3d_id]
                del self.label_data_3d[_3d_id]
                del self.modified_label_data_3d[_3d_id]
            elif "r" in _3d_id:
                self.img_data_3d[_3d_id] = self.img_data_3d[_3d_id].flip(dims=(1,))
                self.label_data_3d[_3d_id] = self.label_data_3d[_3d_id].flip(dims=(1,))
                self.modified_label_data_3d[_3d_id] = self.modified_label_data_3d[_3d_id].flip(dims=(1,))

        if ensure_labeled_pairs:
            labelled_keys = set(self.label_data_3d.keys())
            unlabelled_imgs = set(self.img_data_3d.keys()) - labelled_keys
            unlabelled_modified_labels = set(self.modified_label_data_3d.keys()) - labelled_keys

            for del_key in unlabelled_imgs:
                del self.img_data_3d[del_key]
            for del_key in unlabelled_modified_labels:
                del self.modified_label_data_3d[del_key]

        if max_load_num:
            for del_key in sorted(list(self.img_data_3d.keys()))[max_load_num:]:
                del self.img_data_3d[del_key]
            for del_key in sorted(list(self.label_data_3d.keys()))[max_load_num:]:
                del self.label_data_3d[del_key]
            for del_key in sorted(list(self.modified_label_data_3d.keys()))[max_load_num:]:
                del self.modified_label_data_3d[del_key]

        postprocessed_3d_num = len(self.label_data_3d.keys())
        print(f"Removed {orig_3d_num - postprocessed_3d_num} 3D images in postprocessing")
        #check for consistency
        print(f"Equal image and label numbers: {set(self.img_data_3d)==set(self.label_data_3d)==set(self.modified_label_data_3d)} ({len(self.img_data_3d)})")

        img_stack = torch.stack(list(self.img_data_3d.values()), dim=0)
        img_mean, img_std = img_stack.mean(), img_stack.std()

        label_stack = torch.stack(list(self.label_data_3d.values()), dim=0)

        print("Image shape: {}, mean.: {:.2f}, std.: {:.2f}".format(img_stack.shape, img_mean, img_std))
        print("Label shape: {}, max.: {}".format(label_stack.shape,torch.max(label_stack)))

        if yield_2d_normal_to:
            if yield_2d_normal_to == "D":
                slice_dim = -3
            if yield_2d_normal_to == "H":
                slice_dim = -2
            if yield_2d_normal_to == "W":
                slice_dim = -1

            for _3d_id, image in self.img_data_3d.items():
                for idx, img_slc in [(slice_idx, image.select(slice_dim, slice_idx)) \
                                     for slice_idx in range(image.shape[slice_dim])]:
                    # Set data view for crossmoda id like "003rW100"
                    self.img_data_2d[f"{_3d_id}{yield_2d_normal_to}{idx:03d}"] = img_slc

            for _3d_id, label in self.label_data_3d.items():
                for idx, lbl_slc in [(slice_idx, label.select(slice_dim, slice_idx)) \
                                     for slice_idx in range(label.shape[slice_dim])]:
                    # Set data view for crossmoda id like "003rW100"
                    self.label_data_2d[f"{_3d_id}{yield_2d_normal_to}{idx:03d}"] = lbl_slc

            for _3d_id, label in self.modified_label_data_3d.items():
                for idx, lbl_slc in [(slice_idx, label.select(slice_dim, slice_idx)) \
                                     for slice_idx in range(label.shape[slice_dim])]:
                    # Set data view for crossmoda id like "003rW100"
                    self.modified_label_data_2d[f"{_3d_id}{yield_2d_normal_to}{idx:03d}"] = lbl_slc

        # Postprocessing of 2d slices
        orig_2d_num = len(self.label_data_2d.keys())

        for key, label in list(self.label_data_2d.items()):
            uniq_vals = label.unique()

            if uniq_vals.max() == 0:
                # Delete empty 2D slices (but keep 3d data)
                del self.img_data_2d[key]
                del self.label_data_2d[key]
                del self.modified_label_data_2d[key]

            if sum(label[label > 0]) < self.crop_2d_slices_gt_num_threshold:
                # Delete 2D slices with less than n gt-pixels (but keep 3d data)
                del self.img_data_2d[key]
                del self.label_data_2d[key]
                del self.modified_label_data_2d[key]

        fixed_weightdata = torch.load('fixed_weights.pth')
        fixed_weights = fixed_weightdata['reweighted_weigths']
        fixed_d_ids = fixed_weightdata['d_ids']

        for key, weight in zip(fixed_d_ids, fixed_weights):
            if weight < .85:
                del self.img_data_2d[key]
                del self.label_data_2d[key]
                del self.modified_label_data_2d[key]

        postprocessed_2d_num = len(self.label_data_2d.keys())
        print(f"Removed {orig_2d_num - postprocessed_2d_num} of {orig_2d_num} 2D slices in postprocessing")
        print("Data import finished.")
        print(f"CrossMoDa loader will yield {'2D' if self.yield_2d_normal_to else '3D'} samples")

    def get_3d_ids(self):
        return sorted(list(
            set(self.img_data_3d.keys())
            .union(set(self.label_data_3d.keys()))
        ))

    def get_2d_ids(self):
        return sorted(list(
            set(self.img_data_2d.keys())
            .union(set(self.label_data_2d.keys()))
        ))

    def get_id_dicts(self):

        all_3d_ids = self.get_3d_ids()
        id_dicts = []

        for _2d_dataset_idx, _2d_id in enumerate(self.get_2d_ids()):
            _3d_id = _2d_id[:-4]
            id_dicts.append(
                {
                    '2d_id': _2d_id,
                    '2d_dataset_idx': _2d_dataset_idx,
                    '3d_id': _3d_id,
                    '3d_dataset_idx': all_3d_ids.index(_3d_id),
                }
            )

        return id_dicts

    def __len__(self, yield_2d_override=None):
        if yield_2d_override == None:
            # Here getting 2D or 3D data length
            yield_2d = True if self.yield_2d_normal_to else False
        else:
            yield_2d = yield_2d_override

        if yield_2d:
            return len(self.img_data_2d)

        return len(self.img_data_3d)

    def __getitem__(self, dataset_idx, yield_2d_override=None):

        if yield_2d_override == None:
            # Here getting 2D or 3D data can be overridden
            yield_2d = True if self.yield_2d_normal_to else False
        else:
            yield_2d = yield_2d_override

        if yield_2d:
            all_ids = self.get_2d_ids()
            _id = all_ids[dataset_idx]
            image = self.img_data_2d.get(_id, torch.tensor([]))
            label = self.label_data_2d.get(_id, torch.tensor([]))

            # For 2D crossmoda id cut last 4 "003rW100"
            image_path = self.img_paths[_id[:-4]]
            label_path = self.label_paths[_id[:-4]]

        else:
            all_ids = self.get_3d_ids()
            _id = all_ids[dataset_idx]
            image = self.img_data_3d.get(_id, torch.tensor([]))
            label = self.label_data_3d.get(_id, torch.tensor([]))

            image_path = self.img_paths[_id]
            label_path = self.label_paths[_id]

        spat_augment_grid = []

        if self.use_modified:
            if yield_2d:
                modified_label = self.modified_label_data_2d.get(_id, label.detach().clone())
            else:
                modified_label = self.modified_label_data_3d.get(_id, label.detach().clone())
        else:
            modified_label = label.detach().clone()

        b_image = image.unsqueeze(0).cuda()
        b_label = label.unsqueeze(0).cuda()
        b_modified_label = modified_label.unsqueeze(0).cuda()

        if self.do_augment and not self.augment_at_collate:
            b_image, b_label, b_spat_augment_grid = self.augment(
                b_image, b_label, yield_2d, pre_interpolation_factor=2.
            )
            _, b_modified_label, _ = spatial_augment(
                b_label=b_modified_label, yield_2d=yield_2d, b_grid_override=b_spat_augment_grid,
                pre_interpolation_factor=2.
            )
            spat_augment_grid = b_spat_augment_grid.squeeze(0).detach().cpu().clone()

        elif not self.do_augment:
            b_image, b_label = interpolate_sample(b_image, b_label, 2., yield_2d)
            _, b_modified_label = interpolate_sample(b_label=b_modified_label, scale_factor=2.,
                yield_2d=yield_2d)

        image = b_image.squeeze(0).cpu()
        label = b_label.squeeze(0).cpu()
        modified_label = b_modified_label.squeeze(0).cpu()

        if yield_2d:
            assert image.dim() == label.dim() == 2
        else:
            assert image.dim() == label.dim() == 3

        return {
            'image': image,
            'label': label,
            'modified_label': modified_label,
            # if disturbance is off, modified label is equals label
            'dataset_idx': dataset_idx,
            'id': _id,
            'image_path': image_path,
            'label_path': label_path,
            'spat_augment_grid': spat_augment_grid
        }

    def get_3d_item(self, _3d_dataset_idx):
        return self.__getitem__(_3d_dataset_idx, yield_2d_override=False)

    def get_data(self, yield_2d_override=None):
        if yield_2d_override == None:
            # Here getting 2D or 3D data can be overridden
            yield_2d = True if self.yield_2d_normal_to else False
        else:
            yield_2d = yield_2d_override

        if yield_2d:
            img_stack = torch.stack(list(self.img_data_2d.values()), dim=0)
            label_stack = torch.stack(list(self.label_data_2d.values()), dim=0)
            modified_label_stack = torch.stack(list(self.modified_label_data_2d.values()), dim=0)
        else:
            img_stack = torch.stack(list(self.img_data_3d.values()), dim=0)
            label_stack = torch.stack(list(self.label_data_3d.values()), dim=0)
            modified_label_stack = torch.stack(list(self.modified_label_data_3d.values()), dim=0)

        return img_stack, label_stack, modified_label_stack

    def disturb_idxs(self, all_idxs, disturbance_mode, disturbance_strength=1., yield_2d_override=None):
        if self.prevent_disturbance:
            warnings.warn("Disturbed idxs shall be set but disturbance is prevented for dataset.")
            return

        if yield_2d_override == None:
            # Here getting 2D or 3D data can be overridden
            yield_2d = True if self.yield_2d_normal_to else False
        else:
            yield_2d = yield_2d_override

        if all_idxs is not None:
            if isinstance(all_idxs, (np.ndarray, torch.Tensor)):
                all_idxs = all_idxs.tolist()

            self.disturbed_idxs = all_idxs
        else:
            self.disturbed_idxs = []

        # Reset modified data
        for idx in range(self.__len__(yield_2d_override=yield_2d)):
            if yield_2d:
                label_id = self.get_2d_ids()[idx]
                self.modified_label_data_2d[label_id] = self.label_data_2d[label_id]
            else:
                label_id = self.get_3d_ids()[idx]
                self.modified_label_data_3d[label_id] = self.label_data_3d[label_id]

            # Now apply disturbance
            if idx in self.disturbed_idxs:
                label = self.modified_label_data_2d[label_id].detach().clone()

                with torch_manual_seeded(idx):
                    if str(disturbance_mode)==str(LabelDisturbanceMode.FLIP_ROLL):
                        roll_strength = 10*disturbance_strength
                        if yield_2d:
                            modified_label = \
                                torch.roll(
                                    label.transpose(-2,-1),
                                    (
                                        int(torch.randn(1)*roll_strength),
                                        int(torch.randn(1)*roll_strength)
                                    ),(-2,-1)
                                )
                        else:
                            modified_label = \
                                torch.roll(
                                    label.permute(1,2,0),
                                    (
                                        int(torch.randn(1)*roll_strength),
                                        int(torch.randn(1)*roll_strength),
                                        int(torch.randn(1)*roll_strength)
                                    ),(-3,-2,-1)
                                )

                    elif str(disturbance_mode)==str(LabelDisturbanceMode.AFFINE):
                        b_modified_label = label.unsqueeze(0).cuda()
                        _, b_modified_label, _ = spatial_augment(b_label=b_modified_label, yield_2d=yield_2d,
                            bspline_num_ctl_points=6, bspline_strength=0., bspline_probability=0.,
                            affine_strength=0.09*disturbance_strength,
                            add_affine_translation=0.18*disturbance_strength, affine_probability=1.)
                        modified_label = b_modified_label.squeeze(0).cpu()

                    else:
                        raise ValueError(f"Disturbance mode {disturbance_mode} is not implemented.")

                    if yield_2d:
                        self.modified_label_data_2d[label_id] = modified_label
                    else:
                        self.modified_label_data_2d[label_id] = modified_label


    def train(self, augment=True, use_modified=True):
        self.do_augment = augment
        self.use_modified = use_modified

    def eval(self, augment=False, use_modified=False):
        self.train(augment, use_modified)

    def set_augment_at_collate(self, augment_at_collate=True):
        self.augment_at_collate = augment_at_collate

    def get_efficient_augmentation_collate_fn(self):
        yield_2d = True if self.yield_2d_normal_to else False

        def collate_closure(batch):
            batch = torch.utils.data._utils.collate.default_collate(batch)
            if self.augment_at_collate:
                # Augment the whole batch not just one sample
                b_image = batch['image'].cuda()
                b_label = batch['label'].cuda()
                b_image, b_label = self.augment(b_image, b_label, yield_2d)
                batch['image'], batch['label'] = b_image.cpu(), b_label.cpu()

            return batch

        return collate_closure

    def augment(self, b_image, b_label, yield_2d,
        noise_strength=0.05,
        bspline_num_ctl_points=6, bspline_strength=0.004, bspline_probability=.95,
        affine_strength=0.07, affine_probability=.45,
        pre_interpolation_factor=2.):

        if yield_2d:
            assert b_image.dim() == b_label.dim() == 3, \
                f"Augmenting 2D. Input batch of image and " \
                f"label should be BxHxW but are {b_image.shape} and {b_label.shape}"
        else:
            assert b_image.dim() == b_label.dim() == 4, \
                f"Augmenting 3D. Input batch of image and " \
                f"label should be BxDxHxW but are {b_image.shape} and {b_label.shape}"

        b_image = augmentNoise(b_image, strength=noise_strength)
        b_image, b_label, b_spat_augment_grid = spatial_augment(
            b_image, b_label,
            bspline_num_ctl_points=bspline_num_ctl_points, bspline_strength=bspline_strength, bspline_probability=bspline_probability,
            affine_strength=affine_strength, affine_probability=affine_probability,
            pre_interpolation_factor=2., yield_2d=yield_2d)

        b_label = b_label.long()

        return b_image, b_label, b_spat_augment_grid

# %%

from enum import Enum, auto
class LabelDisturbanceMode(Enum):
    FLIP_ROLL = auto()
    AFFINE = auto()
>>>>>>> 72a1d348

class DataParamMode(Enum):
    INSTANCE_PARAMS = auto()
    GRIDDED_INSTANCE_PARAMS = auto()
    DISABLED = auto()

class DotDict(dict):
    """dot.notation access to dictionary attributes
        See https://stackoverflow.com/questions/49901590/python-using-copy-deepcopy-on-dotdict
    """

    def __getattr__(self, item):
        try:
            return self[item]
        except KeyError as e:
            raise AttributeError from e

    __setattr__ = dict.__setitem__
    __delattr__ = dict.__delitem__

config_dict = DotDict({
    'num_folds': 3,
    'only_first_fold': True,
    # 'fold_override': 0,
    # 'checkpoint_epx': 0,

    'use_mind': False,
    'epochs': 40,

    'batch_size': 16,
    'val_batch_size': 1,
    'use_2d_normal_to': None,
    'train_patchwise': True,

    'dataset': 'crossmoda',
    'reg_state': None,
    'train_set_max_len': None,
    'crop_3d_w_dim_range': (45, 95),
    'crop_2d_slices_gt_num_threshold': 0,

    'lr': 0.0005,
    'use_cosine_annealing': True,

    # Data parameter config
    'data_param_mode': DataParamMode.DISABLED,
    'init_inst_param': 0.0,
    'lr_inst_param': 0.1,
    'use_risk_regularization': True,

    'grid_size_y': 64,
    'grid_size_x': 64,
    # ),

    'save_every': 200,
    'mdl_save_prefix': 'data/models',

    'do_plot': False,
    'save_dp_figures': False,
    'debug': True,
    'wandb_mode': 'disabled', # e.g. online, disabled
    'checkpoint_name': None,
    'do_sweep': False,

    'disturbance_mode': LabelDisturbanceMode.AFFINE,
    'disturbance_strength': 2.,
    'disturbed_percentage': .3,
    'start_disturbing_after_ep': 0,

    'start_dilate_kernel_sz': 1
})

# %%
def prepare_data(config):
    if config.reg_state:
        print("Loading registered data.")

        REG_STATES = [
            "combined", "best_1", "best_n",
            "multiple", "mix_combined_best",
            "best", "cummulate_combined_best"]

        if config.reg_state in REG_STATES:
            pass
        else:
            raise Exception(f"Unknown registration version. Choose one of {REG_STATES}")

        label_data_left = torch.load('./data/optimal_reg_left.pth')
        label_data_right = torch.load('./data/optimal_reg_right.pth')

        loaded_identifier = label_data_left['valid_left_t1'] + label_data_right['valid_right_t1']

        if config.reg_state == "mix_combined_best":
            perm = np.random.permutation(len(loaded_identifier))
            _clen = int(.5*len(loaded_identifier))
            best_choice = perm[:_clen]
            combined_choice = perm[_clen:]

            best_label_data = torch.cat([label_data_left['best_all'][:44], label_data_right['best_all'][:63]], dim=0)[best_choice]
            combined_label_data = torch.cat([label_data_left['combined_all'][:44], label_data_right['combined_all'][:63]], dim=0)[combined_choice]
            label_data = torch.zeros([107,128,128,128])
            label_data[best_choice] = best_label_data
            label_data[combined_choice] = combined_label_data
            loaded_identifier = [_id+':var000' for _id in loaded_identifier]

        elif config.reg_state == "cummulate_combined_best":
            best_label_data = torch.cat([label_data_left['best_all'][:44], label_data_right['best_all'][:63]], dim=0)
            combined_label_data = torch.cat([label_data_left['combined_all'][:44], label_data_right['combined_all'][:63]], dim=0)
            label_data = torch.cat([best_label_data, combined_label_data])
            loaded_identifier = [_id+':var000' for _id in loaded_identifier] + [_id+':var001' for _id in loaded_identifier]

        else:
            label_data = torch.cat([label_data_left[config.reg_state+'_all'][:44], label_data_right[config.reg_state+'_all'][:63]], dim=0)
            loaded_identifier = [_id+':var000' for _id in loaded_identifier]

        modified_3d_label_override = {}
        for idx, identifier in enumerate(loaded_identifier):
            nl_id = int(re.findall(r'\d+', identifier)[0])
            var_id = int(re.findall(r':var(\d+)$', identifier)[0])
            lr_id = re.findall(r'([lr])\.nii\.gz', identifier)[0]

            crossmoda_var_id = f"{nl_id:03d}{lr_id}:var{var_id:03d}"

            modified_3d_label_override[crossmoda_var_id] = label_data[idx]

        prevent_disturbance = True

    else:
        modified_3d_label_override = None
        prevent_disturbance = False

    if config.dataset == 'crossmoda':
        # Use double size in 2D prediction, normal size in 3D
        pre_interpolation_factor = 2. if config.use_2d_normal_to is not None else 1.
        clsre = get_crossmoda_data_load_closure(
            base_dir="/share/data_supergrover1/weihsbach/shared_data/tmp/CrossMoDa/",
            domain='source', state='l4', use_additional_data=False,
            size=(128,128,128), resample=True, normalize=True, crop_3d_w_dim_range=config.crop_3d_w_dim_range,
            ensure_labeled_pairs=True,
            debug=config.debug
        )
        training_dataset = CrossmodaHybridIdLoader(
            clsre,
            ensure_labeled_pairs=True,
            max_load_3d_num=config.train_set_max_len,
            modified_3d_label_override=modified_3d_label_override, prevent_disturbance=prevent_disturbance,
            use_2d_normal_to=config.use_2d_normal_to,
            crop_2d_slices_gt_num_threshold=config.crop_2d_slices_gt_num_threshold,
            pre_interpolation_factor=pre_interpolation_factor
        )
        training_dataset.eval()
        print(f"Nonzero slices: " \
            f"{sum([b['label'].unique().numel() > 1 for b in training_dataset])/len(training_dataset)*100}%"
        )
        # validation_dataset = CrossmodaHybridIdLoader("/share/data_supergrover1/weihsbach/shared_data/tmp/CrossMoDa/",
        #     domain="validation", state="l4", ensure_labeled_pairs=True)
        # target_dataset = CrossmodaHybridIdLoader("/share/data_supergrover1/weihsbach/shared_data/tmp/CrossMoDa/",
        #     domain="target", state="l4", ensure_labeled_pairs=True)

    if config.dataset == 'ixi':
        raise NotImplementedError()
        # Use double size in 2D prediction, normal size in 3D
        pre_interpolation_factor = 2. if config.use_2d_normal_to is not None else 1.
        clsre = get_ixi_data_load_closure()
        training_dataset = IXIHybridIdLoader(
            clsre,
            ensure_labeled_pairs=True,
            max_load_3d_num=config.train_set_max_len,
            modified_3d_label_override=modified_3d_label_override, prevent_disturbance=prevent_disturbance,
            use_2d_normal_to=config.use_2d_normal_to,
            crop_2d_slices_gt_num_threshold=config.crop_2d_slices_gt_num_threshold,
            pre_interpolation_factor=pre_interpolation_factor
        )
        training_dataset.eval()
        print(f"Nonzero slices: " \
            f"{sum([b['label'].unique().numel() > 1 for b in training_dataset])/len(training_dataset)*100}%"
        )
        # validation_dataset = CrossmodaHybridIdLoader("/share/data_supergrover1/weihsbach/shared_data/tmp/CrossMoDa/",
        #     domain="validation", state="l4", ensure_labeled_pairs=True)
        # target_dataset = CrossmodaHybridIdLoader("/share/data_supergrover1/weihsbach/shared_data/tmp/CrossMoDa/",
        #     domain="target", state="l4", ensure_labeled_pairs=True)


    elif config['dataset'] == 'organmnist3d':
        training_dataset = WrapperOrganMNIST3D(
            split='train', root='./data/medmnist', download=True, normalize=True,
            max_load_num=300, crop_3d_w_dim_range=None,
            disturbed_idxs=None, use_2d_normal_to='W'
        )
        print(training_dataset.mnist_set.info)
        print("Classes: ", training_dataset.label_tags)
        print("Samples: ", len(training_dataset))

    return training_dataset

# %%
if False:
    training_dataset = prepare_data(config_dict)
    _, all_labels, _ = training_dataset.get_data(use_2d_override=False)
    print(all_labels.shape)
    sum_over_w = torch.sum(all_labels, dim=(0,1,2))
    plt.xlabel("W")
    plt.ylabel("ground truth>0")
    plt.plot(sum_over_w);

# %%
if config_dict['do_plot']:
    training_dataset = prepare_data(config_dict)
    # Print bare 2D data
    # print("Displaying 2D bare sample")
    # for img, label in zip(training_dataset.img_data_2d.values(),
    #                       training_dataset.label_data_2d.values()):
    #     display_seg(in_type="single_2D",
    #                 img=img.unsqueeze(0),
    #                 ground_truth=label,
    #                 crop_to_non_zero_gt=True,
    #                 alpha_gt = .3)

    # Print transformed 2D data
    training_dataset.train(use_modified=False, augment=True)
    print(training_dataset.disturbed_idxs)

    print("Displaying 2D training sample")
    for dist_stren in [0.1, 0.2, 0.3, 0.5, 1.0, 2.0, 5.0]:
        print(dist_stren)
        training_dataset.disturb_idxs(list(range(0,20,2)),
            disturbance_mode=LabelDisturbanceMode.AFFINE,
            disturbance_strength=dist_stren
        )
        img_stack = []
        label_stack = []
        mod_label_stack = []

        for sample in (training_dataset[idx] for idx in range(20)):
            img_stack.append(sample['image'])
            label_stack.append(sample['label'])
            mod_label_stack.append(sample['modified_label'])

        # Change label num == hue shift for display
        img_stack = torch.stack(img_stack).unsqueeze(1)
        label_stack = torch.stack(label_stack)
        mod_label_stack = torch.stack(mod_label_stack)

        mod_label_stack*=4

        visualize_seg(in_type="batch_2D",
            img=img_stack,
            # ground_truth=label_stack,
            seg=(mod_label_stack-label_stack).abs(),
            # crop_to_non_zero_gt=True,
            crop_to_non_zero_seg=True,
            alpha_seg = .6,
            file_path=f'out{dist_stren}.png'
        )

    # Print transformed 3D data
    # training_dataset.train()
    # print("Displaying 3D training sample")
    # leng = 1# training_dataset.__len__(use_2d_override=False)
    # for sample in (training_dataset.get_3d_item(idx) for idx in range(leng)):
    #     # training_dataset.set_dilate_kernel_size(1)
    #     visualize_seg(in_type="single_3D", reduce_dim="W",
    #                 img=sample['image'].unsqueeze(0),
    #                 ground_truth=sample['label'],
    #                 crop_to_non_zero_gt=True,
    #                 alpha_gt = .3)

#         # training_dataset.set_dilate_kernel_size(7)
#         display_seg(in_type="single_3D", reduce_dim="W",
#                     img=sample['image'].unsqueeze(0),
#                     ground_truth=sample['modified_label'],
#                     crop_to_non_zero_gt=True,
#                     alpha_gt = .3)

    for sidx in [0,]:
        print(f"Sample {sidx}:")

        training_dataset.eval()
        sample_eval = training_dataset.get_3d_item(sidx)

        visualize_seg(in_type="single_3D", reduce_dim="W",
                    img=sample_eval['image'].unsqueeze(0),
                    ground_truth=sample_eval['label'],
                    crop_to_non_zero_gt=True,
                    alpha_gt = .3)

        visualize_seg(in_type="single_3D", reduce_dim="W",
                    img=sample_eval['image'].unsqueeze(0),
                    ground_truth=sample_eval['label'],
                    crop_to_non_zero_gt=True,
                    alpha_gt = .0)

        training_dataset.train()
        print("Train sample with ground-truth overlay")
        sample_train = training_dataset.get_3d_item(sidx)
        print(sample_train['label'].unique())
        visualize_seg(in_type="single_3D", reduce_dim="W",
                    img=sample_train['image'].unsqueeze(0),
                    ground_truth=sample_train['label'],
                    crop_to_non_zero_gt=True,
                    alpha_gt=.3)

        print("Eval/train diff with diff overlay")
        visualize_seg(in_type="single_3D", reduce_dim="W",
                    img=(sample_eval['image'] - sample_train['image']).unsqueeze(0),
                    ground_truth=(sample_eval['label'] - sample_train['label']).clamp(min=0),
                    crop_to_non_zero_gt=True,
                    alpha_gt = .3)

    train_plotset = (training_dataset.get_3d_item(idx) for idx in (55, 81, 63))
    for sample in train_plotset:
        print(f"Sample {sample['dataset_idx']}:")
        display_seg(in_type="single_3D", reduce_dim="W",
            img=sample_eval['image'].unsqueeze(0),
            ground_truth=sample_eval['label'],
            crop_to_non_zero_gt=True,
            alpha_gt = .6)
        display_seg(in_type="single_3D", reduce_dim="W",
            img=sample_eval['image'].unsqueeze(0),
            ground_truth=sample_eval['label'],
            crop_to_non_zero_gt=True,
            alpha_gt = .0)

# %%
#Add functions to replace modules of a model
MOD_GET_FN = lambda self, key: self[int(key)] if isinstance(self, nn.Sequential) \
                                              else getattr(self, key)

def get_module(module, keychain):
    """Retrieves any module inside a pytorch module for a given keychain.
       module.named_ to retrieve valid keychains for layers.
    """

    return functools.reduce(MOD_GET_FN, keychain.split('.'), module)

def set_module(module, keychain, replacee):
    """Replaces any module inside a pytorch module for a given keychain with "replacee".
       Use module.named_modules() to retrieve valid keychains for layers.
       e.g.
       first_keychain = list(module.keys())[0]
       new_first_replacee = torch.nn.Conv1d(1,2,3)
       set_module(first_keychain, torch.nn.Conv1d(1,2,3))
    """

    key_list = keychain.split('.')
    root = functools.reduce(MOD_GET_FN, key_list[:-1], module)
    leaf = key_list[-1]
    if isinstance(root, nn.Sequential):
        root[int(leaf)] = replacee
    else:
        setattr(root, leaf, replacee)


# %%
def save_model(_path, **statefuls):
    _path = Path(THIS_SCRIPT_DIR).joinpath(_path).resolve()
    _path.mkdir(exist_ok=True, parents=True)

    for name, stful in statefuls.items():
        if stful != None:
            torch.save(stful.state_dict(), _path.joinpath(name+'.pth'))



def get_model(config, dataset_len, num_classes, THIS_SCRIPT_DIR, _path=None, device='cpu'):
    _path = Path(THIS_SCRIPT_DIR).joinpath(_path).resolve()

    if config.use_mind:
        in_channels = 12
    else:
        in_channels = 1

    if config.use_2d_normal_to is not None:
        # Use vanilla torch model
        lraspp = torchvision.models.segmentation.lraspp_mobilenet_v3_large(
            pretrained=False, progress=True, num_classes=num_classes
        )
        set_module(lraspp, 'backbone.0.0',
            torch.nn.Conv2d(in_channels, 16, kernel_size=(3, 3), stride=(2, 2),
                            padding=(1, 1), bias=False)
        )
    else:
        # Use custom 3d model
        lraspp = MobileNet_LRASPP_3D(
            in_num=in_channels, num_classes=num_classes,
            use_checkpointing=True
        )

    # lraspp.register_parameter('sigmoid_offset', nn.Parameter(torch.tensor([0.])))
    lraspp.to(device)
    print(f"Param count lraspp: {sum(p.numel() for p in lraspp.parameters())}")

    optimizer = torch.optim.AdamW(lraspp.parameters(), lr=config.lr)
    scaler = amp.GradScaler()

    # Add data paramters embedding and optimizer
    if config.data_param_mode == str(DataParamMode.INSTANCE_PARAMS):
        embedding = nn.Embedding(dataset_len, 1, sparse=True)
        # p_offset = torch.zeros(1, layout=torch.strided, requires_grad=True)
        # p_offset.grad = torch.sparse_coo_tensor([[0]], 1., size=(1,))

        # embedding.register_parameter('sigmoid_offset', nn.Parameter(torch.tensor([0.])))
        # embedding.sigmoid_offset.register_hook(lambda grad: torch.sparse_coo_tensor([[0]], grad, size=(1,)))
        embedding = embedding.to(device)

    elif config.data_param_mode == str(DataParamMode.GRIDDED_INSTANCE_PARAMS):
        embedding = nn.Embedding(dataset_len*config.grid_size_y*config.grid_size_x, 1, sparse=True).to(device)
    else:
        embedding = None


    if str(config.data_param_mode) != str(DataParamMode.DISABLED):
        optimizer_dp = torch.optim.SparseAdam(
            embedding.parameters(), lr=config.lr_inst_param,
            betas=(0.9, 0.999), eps=1e-08)
        torch.nn.init.normal_(embedding.weight.data, mean=config.init_inst_param, std=0.00)

        if _path and _path.is_dir():
            print(f"Loading embedding and dp_optimizer from {_path}")
            optimizer_dp.load_state_dict(torch.load(_path.joinpath('optimizer_dp.pth'), map_location=device))
            embedding.load_state_dict(torch.load(_path.joinpath('embedding.pth'), map_location=device))

        print(f"Param count embedding: {sum(p.numel() for p in embedding.parameters())}")

    else:
        optimizer_dp = None

    if _path and _path.is_dir():
        print(f"Loading lr-aspp model, optimizers and grad scalers from {_path}")
        lraspp.load_state_dict(torch.load(_path.joinpath('lraspp.pth'), map_location=device))
        optimizer.load_state_dict(torch.load(_path.joinpath('optimizer.pth'), map_location=device))
        scaler.load_state_dict(torch.load(_path.joinpath('scaler.pth'), map_location=device))
    else:
        print("Generating fresh lr-aspp model, optimizer and grad scaler.")

    return (lraspp, optimizer, optimizer_dp, embedding, scaler)


# %%
def get_global_idx(fold_idx, epoch_idx, max_epochs):
    # Get global index e.g. 2250 for fold_idx=2, epoch_idx=250 @ max_epochs<1000
    return 10**len(str(int(max_epochs)))*fold_idx + epoch_idx



def save_parameter_figure(_path, title, text, parameters, reweighted_parameters, dices):
    # Show weights and weights with compensation
    fig, axs = plt.subplots(1,2, figsize=(12, 4), dpi=80)
    sc1 = axs[0].scatter(
        range(len(parameters)),
        parameters.cpu().detach(), c=dices,s=1, cmap='plasma', vmin=0., vmax=1.)
    sc2 = axs[1].scatter(
        range(len(reweighted_parameters)),
        reweighted_parameters.cpu().detach(), s=1,c=dices, cmap='plasma', vmin=0., vmax=1.)

    fig.suptitle(title, fontsize=14)
    fig.text(0, 0, text)
    axs[0].set_title('Bare parameters')
    axs[1].set_title('Reweighted parameters')
    axs[0].set_ylim(-10, 10)
    axs[1].set_ylim(-3, 1)
    plt.colorbar(sc2)
    plt.savefig(_path)
    plt.clf()
    plt.close()



def calc_inst_parameters_in_target_pos_ratio(dpm, disturbed_inst_idxs, target_pos='min'):

    assert target_pos == 'min' or target_pos == 'max', "Value of target_pos must be 'min' or 'max'."
    descending = False if target_pos == 'min' else True

    target_len = len(disturbed_inst_idxs)

    disturbed_params = dpm.get_parameter_list(inst_keys=disturbed_inst_idxs)
    all_params = sorted(dpm.get_parameter_list(inst_keys='all'), reverse=descending)
    target_param_ids = [id(param) for param in all_params[:target_len]]

    ratio = [1. for param in disturbed_params if id(param) in target_param_ids]
    ratio = sum(ratio)/target_len
    return ratio

def log_data_parameter_stats(log_path, epx, data_parameters):
    """Log stats for data parameters on wandb."""
    wandb.log({f'{log_path}/highest': torch.max(data_parameters).item()}, step=epx)
    wandb.log({f'{log_path}/lowest': torch.min(data_parameters).item()}, step=epx)
    wandb.log({f'{log_path}/mean': torch.mean(data_parameters).item()}, step=epx)
    wandb.log({f'{log_path}/std': torch.std(data_parameters).item()}, step=epx)



def reset_determinism():
    torch.manual_seed(0)
    random.seed(0)
    np.random.seed(0)
    # torch.use_deterministic_algorithms(True)




def log_class_dices(log_prefix, log_postfix, class_dices, log_idx):
    if not class_dices:
        return

    for cls_name in class_dices[0].keys():
        log_path = f"{log_prefix}{cls_name}{log_postfix}"

        cls_dices = list(map(lambda dct: dct[cls_name], class_dices))
        mean_per_class =np.nanmean(cls_dices)
        print(log_path, f"{mean_per_class*100:.2f}%")
        wandb.log({log_path: mean_per_class}, step=log_idx)

def CELoss(logits, targets, bin_weight=None):
    # -logits[0,targets[0,0,0],0,0]+torch.log(logits[0,:,0,0].exp().sum())
    targets = torch.nn.functional.one_hot(targets).permute(0,3,1,2)
    loss = -targets*F.log_softmax(logits, 1)

    if bin_weight is not None:
        brdcast_shape = torch.Size((loss.shape[0], loss.shape[1], *((loss.dim()-2)*[1])))
        inv_weight = (bin_weight+np.exp(1)).log()+np.exp(1)
        inv_weight = inv_weight/inv_weight.mean()
        loss = inv_weight.view(brdcast_shape)*loss

    return loss.sum(dim=1)

# %%
def map_embedding_idxs(idxs, grid_size_y, grid_size_x):
    with torch.no_grad():
        t_sz = grid_size_y * grid_size_x
        return ((idxs*t_sz).long().repeat(t_sz).view(t_sz, idxs.numel())+torch.tensor(range(t_sz)).to(idxs).view(t_sz,1)).permute(1,0).reshape(-1)

def inference_wrap(lraspp, img, use_2d, use_mind):
    with torch.inference_mode():
        b_img = img.unsqueeze(0).unsqueeze(0).float()
        if use_2d and use_mind:
            # MIND 2D, in Bx1x1xHxW, out BxMINDxHxW
            b_img = mindssc(b_img.unsqueeze(0)).squeeze(2)
        elif not use_2d and use_mind:
            # MIND 3D in Bx1xDxHxW out BxMINDxDxHxW
            b_img = mindssc(b_img)
        elif use_2d or not use_2d:
            # 2D Bx1xHxW
            # 3D out Bx1xDxHxW
            pass

        b_out = lraspp(b_img)['out']
        b_out = b_out.argmax(1)
        return b_out

def train_DL(run_name, config, training_dataset):
    reset_determinism()

    # Configure folds
    kf = KFold(n_splits=config.num_folds)
    kf.get_n_splits(training_dataset)

    fold_iter = enumerate(kf.split(training_dataset))

    if config.get('fold_override', None):
        selected_fold = config.get('fold_override', 0)
        fold_iter = list(fold_iter)[selected_fold:selected_fold+1]
    elif config.only_first_fold:
        fold_iter = list(fold_iter)[0:1]

    if config.wandb_mode != 'disabled':
        # Log dataset info
        training_dataset.eval()
        dataset_info = [[smp['dataset_idx'], smp['id'], smp['image_path'], smp['label_path']] \
                        for smp in training_dataset]
        wandb.log({'datasets/training_dataset':wandb.Table(columns=['dataset_idx', 'id', 'image', 'label'], data=dataset_info)}, step=0)

    fold_means_no_bg = []

    for fold_idx, (train_idxs, val_idxs) in fold_iter:
        train_idxs = torch.tensor(train_idxs)
        val_idxs = torch.tensor(val_idxs)
        # Training happens in 2D, validation happens in 3D:
        # Read 2D dataset idxs which are used for training,
        # get their 3D super-ids and substract these from all 3D ids to get val_3d_idxs

        if config.use_2d_normal_to is not None:
            n_dims = (-2,-1)
            trained_3d_dataset_ids = training_dataset.get_3d_from_2d_identifiers(train_idxs, 'id')
            # trained_3d_trained_ids = training_dataset.switch_3d_identifiers(trained_3d_dataset_idxs)
            all_3d_ids = training_dataset.get_3d_ids()
            val_3d_ids = set(all_3d_ids) - set(trained_3d_dataset_ids)
            val_3d_idxs = list({
                training_dataset.extract_short_3d_id(_id):idx \
                    for idx, _id in enumerate(all_3d_ids) if _id in val_3d_ids}.values())
        else:
            n_dims = (-3,-2,-1)
            val_3d_idxs = val_idxs
        print("Will run validation with these 3D samples:", val_3d_idxs)

        _, _, all_modified_segs = training_dataset.get_data()

        non_empty_train_idxs = train_idxs[(all_modified_segs[train_idxs].sum(dim=n_dims) > 0)]

        ### Disturb dataset (only non-emtpy idxs)###
        proposed_disturbed_idxs = np.random.choice(non_empty_train_idxs, size=int(len(non_empty_train_idxs)*config.disturbed_percentage), replace=False)
        proposed_disturbed_idxs = torch.tensor(proposed_disturbed_idxs)
        training_dataset.disturb_idxs(proposed_disturbed_idxs,
            disturbance_mode=config.disturbance_mode,
            disturbance_strength=config.disturbance_strength
        )

        disturbed_bool_vect = torch.zeros(len(training_dataset))
        disturbed_bool_vect[training_dataset.disturbed_idxs] = 1.

        clean_idxs = train_idxs[np.isin(train_idxs, training_dataset.disturbed_idxs, invert=True)]
        print("Disturbed indexes:", sorted(training_dataset.disturbed_idxs))

        if clean_idxs.numel() < 200:
            print(f"Clean indexes: {sorted(clean_idxs.tolist())}")

        wandb.log({f'datasets/disturbed_idxs_fold{fold_idx}':wandb.Table(columns=['train_idxs'], data=[[idx] for idx in training_dataset.disturbed_idxs])},
            step=get_global_idx(fold_idx, 0, config.epochs))

        ### Configure MIND ###
        if config.use_mind:
            in_channels = 12
        else:
            in_channels = 1

        class_weights = 1/(torch.bincount(all_modified_segs.reshape(-1).long())).float().pow(.35)
        class_weights /= class_weights.mean()

        ### Add train sampler and dataloaders ##
        train_subsampler = torch.utils.data.SubsetRandomSampler(train_idxs)
        # val_subsampler = torch.utils.data.SubsetRandomSampler(val_idxs)

        train_dataloader = DataLoader(training_dataset, batch_size=config.batch_size,
            sampler=train_subsampler, pin_memory=True, drop_last=False,
            # collate_fn=training_dataset.get_efficient_augmentation_collate_fn()
        )

        training_dataset.set_augment_at_collate(False)

#         val_dataloader = DataLoader(training_dataset, batch_size=config.val_batch_size,
#                                     sampler=val_subsampler, pin_memory=True, drop_last=False)

        ### Get model, data parameters, optimizers for model and data parameters, as well as grad scaler ###
        epx_start = config.get('checkpoint_epx', 0)

        if config.checkpoint_name:
            # Load from checkpoint
            _path = f"{config.mdl_save_prefix}/{config.checkpoint_name}_fold{fold_idx}_epx{epx_start}"
        else:
            _path = f"{config.mdl_save_prefix}/{wandb.run.name}_fold{fold_idx}_epx{epx_start}"

        (lraspp, optimizer, optimizer_dp, embedding, scaler) = get_model(config, len(training_dataset), len(training_dataset.label_tags),
            THIS_SCRIPT_DIR=THIS_SCRIPT_DIR, _path=_path, device='cuda')

        scheduler = torch.optim.lr_scheduler.CosineAnnealingWarmRestarts(
            optimizer, T_0=500, T_mult=2)

        if optimizer_dp:
            scheduler_dp = torch.optim.lr_scheduler.CosineAnnealingWarmRestarts(
                optimizer_dp, T_0=500, T_mult=2)
        else:
            scheduler_dp = None

        t0 = time.time()

        # Prepare corr coefficient scoring
        training_dataset.eval(use_modified=True)
        wise_labels, mod_labels = list(zip(*[(sample['label'], sample['modified_label']) \
            for sample in training_dataset]))
        wise_labels, mod_labels = torch.stack(wise_labels), torch.stack(mod_labels)

        dice_func = dice2d if config.use_2d_normal_to is not None else dice3d

        wise_dice = dice_func(
            torch.nn.functional.one_hot(wise_labels, len(training_dataset.label_tags)),
            torch.nn.functional.one_hot(mod_labels, len(training_dataset.label_tags)),
            one_hot_torch_style=True, nan_for_unlabeled_target=False
        )

        gt_num = (mod_labels > 0).sum(dim=n_dims)
        t_metric = (gt_num+np.exp(1)).log()+np.exp(1)

        if str(config.data_param_mode) == str(DataParamMode.GRIDDED_INSTANCE_PARAMS):
            union_wise_mod_label = torch.logical_or(wise_labels, mod_labels)
            union_wise_mod_label = union_wise_mod_label.cuda()

        class_weights = class_weights.cuda()
        gt_num = gt_num.cuda()
        t_metric = t_metric.cuda()

        for epx in range(epx_start, config.epochs):
            global_idx = get_global_idx(fold_idx, epx, config.epochs)

            lraspp.train()

            ### Disturb samples ###
            training_dataset.train(use_modified=(epx >= config.start_disturbing_after_ep))
            wandb.log({"use_modified": float(training_dataset.use_modified)}, step=global_idx)

            epx_losses = []
            dices = []
            class_dices = []

            # Load data
            for batch_idx, batch in enumerate(train_dataloader):

                optimizer.zero_grad()
                if optimizer_dp:
                    optimizer_dp.zero_grad()

                b_img = batch['image']
                b_seg = batch['label']
                b_spat_aug_grid = batch['spat_augment_grid']

                b_seg_modified = batch['modified_label']
                b_idxs_dataset = batch['dataset_idx']
                b_img = b_img.float()

                b_img = b_img.cuda()
                b_seg_modified = b_seg_modified.cuda()
                b_idxs_dataset = b_idxs_dataset.cuda()
                b_seg = b_seg.cuda()
                b_spat_aug_grid = b_spat_aug_grid.cuda()

                if training_dataset.use_2d() and config.use_mind:
                    # MIND 2D, in Bx1x1xHxW, out BxMINDxHxW
                    b_img = mindssc(b_img.unsqueeze(1).unsqueeze(1)).squeeze(2)
                elif not training_dataset.use_2d() and config.use_mind:
                    # MIND 3D
                    b_img = mindssc(b_img.unsqueeze(1))
                else:
                    b_img = b_img.unsqueeze(1)

                ### Forward pass ###
                with amp.autocast(enabled=True):
                    assert b_img.dim() == len(n_dims)+2, \
                        f"Input image for model must be {len(n_dims)+2}D: BxCxSPATIAL but is {b_img.shape}"

                    logits = lraspp(b_img)['out']

                    ### Calculate loss ###
                    assert logits.dim() == len(n_dims)+2, \
                        f"Input shape for loss must be BxNUM_CLASSESxSPATIAL but is {logits.shape}"
                    assert b_seg_modified.dim() == len(n_dims)+1, \
                        f"Target shape for loss must be BxSPATIAL but is {b_seg_modified.shape}"

                    if config.data_param_mode == str(DataParamMode.INSTANCE_PARAMS):
                        # batch_bins = torch.zeros([len(b_idxs_dataset), len(training_dataset.label_tags)]).to(logits.device)
                        # bin_list = [slc.view(-1).bincount() for slc in b_seg_modified]
                        # for b_idx, _bins in enumerate(bin_list):
                        #     batch_bins[b_idx][:len(_bins)] = _bins
                        # loss = CELoss(logits, b_seg_modified, bin_weight=batch_bins)

                        loss = nn.CrossEntropyLoss(reduction='none')(logits, b_seg_modified)
                        loss = loss.mean(n_dims)

                        bare_weight = embedding(b_idxs_dataset).squeeze()

                        weight = torch.sigmoid(bare_weight)
                        weight = weight/weight.mean()

                        # This improves scores significantly: Reweight with log(gt_numel)
                        weight = weight/t_metric[b_idxs_dataset]

                        # Prepare logits for scoring
                        logits_for_score = logits.argmax(1)

                        if config.use_risk_regularization:
                            p_pred_num = (logits_for_score > 0).sum(dim=n_dims).detach()
                            risk_regularization = -weight*p_pred_num/(logits_for_score.shape[-2]*logits_for_score.shape[-1])
                            loss = (loss*weight).sum() + risk_regularization.sum()
                        else:
                            loss = (loss*weight).sum()

                    elif config.data_param_mode == str(DataParamMode.GRIDDED_INSTANCE_PARAMS):
                        loss = nn.CrossEntropyLoss(reduction='none')(logits, b_seg_modified)
                        m_dp_idxs = map_embedding_idxs(b_idxs_dataset, config.grid_size_y, config.grid_size_x)
                        weight = embedding(m_dp_idxs)
                        weight = weight.reshape(-1, config.grid_size_y, config.grid_size_x)
                        weight = weight.unsqueeze(1)
                        weight = torch.nn.functional.interpolate(
                            weight,
                            size=(b_seg_modified.shape[-2:]),
                            mode='bilinear',
                            align_corners=True
                        )
                        weight = weight/weight.mean()
                        weight = F.grid_sample(weight, b_spat_aug_grid,
                            padding_mode='border', align_corners=False)
                        loss = (loss.unsqueeze(1)*weight).sum()

                        # Prepare logits for scoring
                        logits_for_score = (logits*weight).argmax(1)

                    else:
                        loss = nn.CrossEntropyLoss(class_weights)(logits, b_seg_modified)
                        # Prepare logits for scoring
                        logits_for_score = logits.argmax(1)

                scaler.scale(loss).backward()
                scaler.step(optimizer)

                if str(config.data_param_mode) != str(DataParamMode.DISABLED):
                    scaler.step(optimizer_dp)

                scaler.update()

                epx_losses.append(loss.item())

                # Calculate dice score
                b_dice = dice_func(
                    torch.nn.functional.one_hot(logits_for_score, len(training_dataset.label_tags)),
                    torch.nn.functional.one_hot(b_seg, len(training_dataset.label_tags)), # Calculate dice score with original segmentation (no disturbance)
                    one_hot_torch_style=True
                )

                dices.append(get_batch_dice_over_all(
                    b_dice, exclude_bg=True))
                class_dices.append(get_batch_dice_per_class(
                    b_dice, training_dataset.label_tags, exclude_bg=True))

                ###  Scheduler management ###
                if config.use_cosine_annealing:
                    scheduler.step()

                if config.save_dp_figures and batch_idx % 10 == 0:
                    # Output data parameter figure
                    train_params = embedding.weight[train_idxs].squeeze()
                    # order = np.argsort(train_params.cpu().detach()) # Order by DP value
                    order = torch.arange(len(train_params))
                    wise_corr_coeff = np.corrcoef(train_params.cpu().detach(), wise_dice[train_idxs][:,1].cpu().detach())[0,1]
                    dp_figure_path = Path(f"data/output_figures/{wandb.run.name}_fold{fold_idx}/dp_figure_epx{epx:03d}_batch{batch_idx:03d}.png")
                    dp_figure_path.parent.mkdir(parents=True, exist_ok=True)
                    save_parameter_figure(dp_figure_path, wandb.run.name, f"corr. coeff. DP vs. dice(expert label, train gt): {wise_corr_coeff:4f}",
                        train_params[order], train_params[order]/t_metric[train_idxs][order], dices=wise_dice[train_idxs][:,1][order])

                if config.debug:
                    break

            ### Logging ###
            print(f"### Log epoch {epx} @ {time.time()-t0:.2f}s")
            print("### Training")
            ### Log wandb data ###
            # Log the epoch idx per fold - so we can recover the diagram by setting
            # ref_epoch_idx as x-axis in wandb interface
            wandb.log({"ref_epoch_idx": epx}, step=global_idx)

            mean_loss = torch.tensor(epx_losses).mean()
            wandb.log({f'losses/loss_fold{fold_idx}': mean_loss}, step=global_idx)

            mean_dice = np.nanmean(dices)
            print(f'dice_mean_wo_bg_fold{fold_idx}', f"{mean_dice*100:.2f}%")
            wandb.log({f'scores/dice_mean_wo_bg_fold{fold_idx}': mean_dice}, step=global_idx)

            log_class_dices("scores/dice_mean_", f"_fold{fold_idx}", class_dices, global_idx)

            # Log data parameters of disturbed samples
            if str(config.data_param_mode) != str(DataParamMode.DISABLED):
                # Calculate dice score corr coeff (unknown to network)
                train_params = embedding.weight[train_idxs].squeeze()
                order = np.argsort(train_params.cpu().detach())
                wise_corr_coeff = np.corrcoef(train_params[order].cpu().detach(), wise_dice[train_idxs][:,1][order].cpu().detach())[0,1]

                wandb.log(
                    {f'data_parameters/wise_corr_coeff_fold{fold_idx}': wise_corr_coeff},
                    step=global_idx
                )
                print(f'data_parameters/wise_corr_coeff_fold{fold_idx}', f"{wise_corr_coeff:.2f}")

                # Log stats of data parameters and figure
                log_data_parameter_stats(f'data_parameters/iter_stats_fold{fold_idx}', global_idx, embedding.weight.data)

                # Map gridded instance parameters
                if str(config.data_param_mode) == str(DataParamMode.GRIDDED_INSTANCE_PARAMS):
                    m_tr_idxs = map_embedding_idxs(train_idxs,
                        config.grid_size_y, config.grid_size_x
                    ).cuda()
                    masks = union_wise_mod_label[train_idxs].float()
                    masked_weights = torch.nn.functional.interpolate(
                        embedding(m_tr_idxs).view(-1,1,config.grid_size_y, config.grid_size_x),
                        size=(masks.shape[-2:]),
                        mode='bilinear',
                        align_corners=True
                    ).squeeze(1) * masks
                    masked_weights[masked_weights==0.] = float('nan')

            if (epx % config.save_every == 0 and epx != 0) \
                or (epx+1 == config.epochs):
                _path = f"{config.mdl_save_prefix}/{wandb.run.name}_fold{fold_idx}_epx{epx}"
                save_model(
                    _path,
                    lraspp=lraspp,
                    optimizer=optimizer, optimizer_dp=optimizer_dp,
                    scheduler=scheduler, scheduler_dp=scheduler_dp,
                    embedding=embedding,
                    scaler=scaler)
                (lraspp, optimizer, optimizer_dp, embedding, scaler) = \
                    get_model(
                        config, len(training_dataset),
                        len(training_dataset.label_tags),
                        THIS_SCRIPT_DIR=THIS_SCRIPT_DIR,
                        _path=_path, device='cuda')

            print()
            print("### Validation")
            lraspp.eval()
            training_dataset.eval()

            val_dices = []
            val_class_dices = []

            with amp.autocast(enabled=True):
                with torch.no_grad():
                    for val_idx in val_3d_idxs:
                        val_sample = training_dataset.get_3d_item(val_idx)
                        stack_dim = training_dataset.use_2d_normal_to
                        # Create batch out of single val sample
                        b_val_img = val_sample['image'].unsqueeze(0)
                        b_val_seg = val_sample['label'].unsqueeze(0)

                        B = b_val_img.shape[0]

                        b_val_img = b_val_img.unsqueeze(1).float().cuda()
                        b_val_seg = b_val_seg.cuda()

                        if training_dataset.use_2d():
                            b_val_img_2d = make_2d_stack_from_3d(b_val_img, stack_dim=training_dataset.use_2d_normal_to)

                            if config.use_mind:
                                # MIND 2D model, in Bx1x1xHxW, out BxMINDxHxW
                                b_val_img_2d = mindssc(b_val_img_2d.unsqueeze(1)).squeeze(2)

                            output_val = lraspp(b_val_img_2d)['out']
                            val_logits_for_score = output_val.argmax(1)
                            # Prepare logits for scoring
                            # Scoring happens in 3D again - unstack batch tensor again to stack of 3D
                            val_logits_for_score = make_3d_from_2d_stack(
                                val_logits_for_score.unsqueeze(1), stack_dim, B
                            ).squeeze(1)

                        else:
                            if config.use_mind:
                                # MIND 3D model shape BxMINDxDxHxW
                                b_val_img = mindssc(b_val_img)
                            else:
                                # 3D model shape Bx1xDxHxW
                                pass

                            output_val = lraspp(b_val_img)['out']
                            val_logits_for_score = output_val.argmax(1)

                        b_val_dice = dice3d(
                            torch.nn.functional.one_hot(val_logits_for_score, len(training_dataset.label_tags)),
                            torch.nn.functional.one_hot(b_val_seg, len(training_dataset.label_tags)),
                            one_hot_torch_style=True
                        )

                        # Get mean score over batch
                        val_dices.append(get_batch_dice_over_all(
                            b_val_dice, exclude_bg=True))

                        val_class_dices.append(get_batch_dice_per_class(
                            b_val_dice, training_dataset.label_tags, exclude_bg=True))

                        if config.do_plot:
                            print(f"Validation 3D image label/ground-truth {val_3d_idxs}")
                            print(get_batch_dice_over_all(
                            b_val_dice, exclude_bg=False))
                            # display_all_seg_slices(b_seg.unsqueeze(1), logits_for_score)
                            display_seg(in_type="single_3D",
                                reduce_dim="W",
                                img=val_sample['image'].unsqueeze(0).cpu(),
                                seg=val_logits_for_score_3d.squeeze(0).cpu(), # CHECK TODO
                                ground_truth=b_val_seg.squeeze(0).cpu(),
                                crop_to_non_zero_seg=True,
                                crop_to_non_zero_gt=True,
                                alpha_seg=.3,
                                alpha_gt=.0
                            )

                    mean_val_dice = np.nanmean(val_dices)
                    print(f'val_dice_mean_wo_bg_fold{fold_idx}', f"{mean_val_dice*100:.2f}%")
                    wandb.log({f'scores/val_dice_mean_wo_bg_fold{fold_idx}': mean_val_dice}, step=global_idx)
                    log_class_dices("scores/val_dice_mean_", f"_fold{fold_idx}", val_class_dices, global_idx)

            print()
            # End of training loop

            if config.debug:
                break

        if str(config.data_param_mode) != str(DataParamMode.DISABLED):
            # Write sample data

            training_dataset.eval(use_modified=True)
            all_idxs = torch.tensor(range(len(training_dataset))).cuda()
            train_label_snapshot_path = Path(THIS_SCRIPT_DIR).joinpath(f"data/output/{wandb.run.name}_fold{fold_idx}_epx{epx}/train_label_snapshot.pth")
            seg_viz_out_path = Path(THIS_SCRIPT_DIR).joinpath(f"data/output/{wandb.run.name}_fold{fold_idx}_epx{epx}/data_parameter_weighted_samples.png")

            train_label_snapshot_path.parent.mkdir(parents=True, exist_ok=True)

            if str(config.data_param_mode) == str(DataParamMode.INSTANCE_PARAMS):
                dp_weights = embedding(all_idxs)
                save_data = []
                data_generator = zip(
                    dp_weights[train_idxs], \
                    disturbed_bool_vect[train_idxs],
                    torch.utils.data.Subset(training_dataset, train_idxs)
                )

                for dp_weight, disturb_flg, sample in data_generator:
                    data_tuple = ( \
                        dp_weight,
                        bool(disturb_flg.item()),
                        sample['id'],
                        sample['dataset_idx'],
                        sample['image'],
                        sample['label'],
                        sample['modified_label'],
                        inference_wrap(lraspp, sample['image'].cuda(), use_2d=training_dataset.use_2d(), use_mind=config.use_mind)
                    )
                    save_data.append(data_tuple)

                save_data = sorted(save_data, key=lambda tpl: tpl[0])
                (dp_weight, disturb_flags,
                 d_ids, dataset_idxs, _imgs,
                 _labels, _modified_labels, _predictions) = zip(*save_data)

                dp_weight = torch.stack(dp_weight)
                dataset_idxs = torch.stack(dataset_idxs)
                _imgs = torch.stack(_imgs)
                _labels = torch.stack(_labels)
                _modified_labels = torch.stack(_modified_labels)
                _predictions = torch.stack(_predictions)

                torch.save(
                    {
                        'data_parameters': dp_weight.cpu(),
                        'disturb_flags': disturb_flags,
                        'd_ids': d_ids,
                        'dataset_idxs': dataset_idxs.cpu(),
                        'labels': _labels.cpu().to_sparse(),
                        'modified_labels': _modified_labels.cpu().to_sparse(),
                        'train_predictions': _predictions.cpu().to_sparse(),
                    },
                    train_label_snapshot_path
                )

            elif str(config.data_param_mode) == str(DataParamMode.GRIDDED_INSTANCE_PARAMS):
                # Log histogram of clean and disturbed parameters
                if not training_dataset.use_2d():
                    raise NotImplementedError("Script does not support 3D model and GRIDDED_INSTANCE_PARAMS yet.")

                m_all_idxs = map_embedding_idxs(all_idxs,
                        config.grid_size_y, config.grid_size_x
                ).cuda()
                masks = union_wise_mod_label[all_idxs].float()
                all_weights = torch.nn.functional.interpolate(
                    embedding(m_all_idxs).view(-1,1,config.grid_size_y, config.grid_size_x),
                    size=(masks.shape[-2:]),
                    mode='bilinear',
                    align_corners=True
                ).squeeze(1)

                masked_weights = all_weights * masks
                masked_weights[masked_weights==0.] = float('nan')
                dp_weights = np.nanmean(masked_weights.detach().cpu(), axis=n_dims)

                weightmap_out_path = Path(THIS_SCRIPT_DIR).joinpath(f"data/output/{wandb.run.name}_fold{fold_idx}_epx{epx}/data_parameter_weightmap.png")

                save_data = []
                data_generator = zip(
                    dp_weights[train_idxs],
                    all_weights[train_idxs],
                    disturbed_bool_vect[train_idxs],
                    torch.utils.data.Subset(training_dataset,train_idxs)
                )

                for dp_weight, weightmap, disturb_flg, sample in data_generator:
                    data_tuple = (
                        dp_weight,
                        weightmap,
                        bool(disturb_flg.item()),
                        sample['id'],
                        sample['dataset_idx'],
                        sample['image'],
                        sample['label'],
                        sample['modified_label']
                    )
                    save_data.append(data_tuple)

                save_data = sorted(save_data, key=lambda tpl: tpl[0])

                (dp_weight, dp_weightmap, disturb_flags,
                 d_ids, dataset_idxs, _2d_imgs,
                 _2d_labels, _2d_modified_labels) = zip(*save_data)

                dp_weight = torch.stack(dp_weight)
                dp_weightmap = torch.stack(dp_weightmap)
                dataset_idxs = torch.stack(dataset_idxs)
                _2d_imgs = torch.stack(_2d_imgs)
                _2d_labels = torch.stack(_2d_labels)
                _2d_modified_labels = torch.stack(_2d_modified_labels)
                _2d_predictions = torch.stack(_2d_predictions)

                torch.save(
                    {
                        'data_parameters': dp_weight.cpu(),
                        'data_parameter_weightmaps': dp_weightmap.cpu(),
                        'disturb_flags': disturb_flags,
                        'd_ids': d_ids,
                        'dataset_idxs': dataset_idxs.cpu(),
                        'labels': _2d_labels.cpu().to_sparse(),
                        'modified_labels': _2d_modified_labels.cpu().to_sparse(),
                        'train_predictions': _2d_predictions.cpu().to_sparse(),
                    },
                    train_label_snapshot_path
                )

                print("Writing weight map image.")
                weightmap_out_path = Path(THIS_SCRIPT_DIR).joinpath(f"data/output/{wandb.run.name}_fold{fold_idx}_epx{epx}_data_parameter_weightmap.png")
                visualize_seg(in_type="batch_2D",
                    img=torch.stack(dp_weightmap).unsqueeze(1),
                    seg=torch.stack(_2d_modified_labels),
                    alpha_seg = 0.,
                    n_per_row=70,
                    overlay_text=overlay_text_list,
                    annotate_color=(0,255,255),
                    frame_elements=disturb_flags,
                    file_path=weightmap_out_path,
                )

            if len(training_dataset.disturbed_idxs) > 0:
                # Log histogram
                separated_params = list(zip(dp_weights[clean_idxs], dp_weights[training_dataset.disturbed_idxs]))
                s_table = wandb.Table(columns=['clean_idxs', 'disturbed_idxs'], data=separated_params)
                fields = {"primary_bins" : "clean_idxs", "secondary_bins" : "disturbed_idxs", "title" : "Data parameter composite histogram"}
                composite_histogram = wandb.plot_table(vega_spec_name="rap1ide/composite_histogram", data_table=s_table, fields=fields)
                wandb.log({f"data_parameters/separated_params_fold_{fold_idx}": composite_histogram})

            # Write out data of modified and un-modified labels and an overview image
            print("Writing train sample image.")
            # overlay text example: d_idx=0, dp_i=1.00, dist? False
            overlay_text_list = [f"id:{d_id} dp:{instance_p.item():.2f}" \
                for d_id, instance_p, disturb_flg in zip(d_ids, dp_weight, disturb_flags)]

            if training_dataset.use_2d():
                reduce_dim = None
                in_type = "batch_2D"
            else:
                reduce_dim = "W"
                in_type = "batch_3D"

            use_2d = training_dataset.use_2d()
            scf = 1/training_dataset.pre_interpolation_factor

            show_img = interpolate_sample(b_label=_labels, scale_factor=scf, use_2d=use_2d)[1].unsqueeze(1)
            show_seg = interpolate_sample(b_label=4*_predictions.squeeze(1), scale_factor=scf, use_2d=use_2d)[1]
            show_gt = interpolate_sample(b_label=_modified_labels, scale_factor=scf, use_2d=use_2d)[1]

            visualize_seg(in_type=in_type, reduce_dim=reduce_dim,
                img=show_img, # Expert label in BW
                seg=show_seg, # Prediction in blue
                ground_truth=show_gt, # Modified label in red
                crop_to_non_zero_seg=False,
                alpha_seg = .5,
                alpha_gt = .5,
                n_per_row=70,
                overlay_text=overlay_text_list,
                annotate_color=(0,255,255),
                frame_elements=disturb_flags,
                file_path=seg_viz_out_path,
            )

        # End of fold loop


# %%
# Config overrides
# config_dict['wandb_mode'] = 'disabled'
# config_dict['debug'] = True
# Model loading
# config_dict['checkpoint_name'] = 'treasured-water-717'
# # config_dict['fold_override'] = 0
# config_dict['checkpoint_epx'] = 39

# Define sweep override dict
sweep_config_dict = dict(
    method='grid',
    metric=dict(goal='maximize', name='scores/val_dice_mean_tumour_fold0'),
    parameters=dict(
        # disturbance_mode=dict(
        #     values=[
        #        'LabelDisturbanceMode.AFFINE',
        #     ]
        # ),
        #     values=[
        #        'LabelDisturbanceMode.AFFINE',
        #     ]
        # ),
        # reg_state=dict(
        #     values=['best','combined']
        # ),
        disturbance_strength=dict(
            values=[0.1, 0.2, 0.5, 1.0, 2.0, 5.0]
        ),
        disturbed_percentage=dict(
            values=[0.3, 0.6]
        ),
        data_param_mode=dict(
            values=[
                DataParamMode.INSTANCE_PARAMS,
                DataParamMode.DISABLED,
            ]
        ),
        # use_risk_regularization=dict(
        #     values=[False, True]
        # )
    )
)

# %%
def normal_run():
    with wandb.init(project="curriculum_deeplab", group="training", job_type="train",
            config=config_dict, settings=wandb.Settings(start_method="thread"),
            mode=config_dict['wandb_mode']
        ) as run:

        run_name = run.name
        config = wandb.config
        training_dataset = prepare_data(config)
        train_DL(run_name, config, training_dataset)

def sweep_run():
    with wandb.init() as run:
        run = wandb.init(
            settings=wandb.Settings(start_method="thread"),
            mode=config_dict['wandb_mode']
        )

        run_name = run.name
        config = wandb.config
        training_dataset = prepare_data(config)
        train_DL(run_name, config, training_dataset)


if config_dict['do_sweep']:
    # Integrate all config_dict entries into sweep_dict.parameters -> sweep overrides config_dict
    cp_config_dict = copy.deepcopy(config_dict)
    # cp_config_dict.update(copy.deepcopy(sweep_config_dict['parameters']))
    for del_key in sweep_config_dict['parameters'].keys():
        if del_key in cp_config_dict:
            del cp_config_dict[del_key]
    merged_sweep_config_dict = copy.deepcopy(sweep_config_dict)
    # merged_sweep_config_dict.update(cp_config_dict)
    for key, value in cp_config_dict.items():
        merged_sweep_config_dict['parameters'][key] = dict(value=value)
    # Convert enum values in parameters to string. They will be identified by their numerical index otherwise
    for key, param_dict in merged_sweep_config_dict['parameters'].items():
        if 'value' in param_dict and isinstance(param_dict['value'], Enum):
            param_dict['value'] = str(param_dict['value'])
        if 'values' in param_dict:
            param_dict['values'] = [str(elem) if isinstance(elem, Enum) else elem for elem in param_dict['values']]

        merged_sweep_config_dict['parameters'][key] = param_dict

    sweep_id = wandb.sweep(merged_sweep_config_dict, project="curriculum_deeplab")
    wandb.agent(sweep_id, function=sweep_run)

else:
    normal_run()


# %%
# def inference_DL(run_name, config, inf_dataset):

#     score_dicts = []

#     fold_iter = range(config.num_folds)
#     if config_dict['only_first_fold']:
#         fold_iter = fold_iter[0:1]

#     for fold_idx in fold_iter:
#         lraspp, *_ = load_model(f"{config.mdl_save_prefix}_fold{fold_idx}", config, len(validation_dataset))

#         lraspp.eval()
#         inf_dataset.eval()
#         stack_dim = config.use_2d_normal_to

#         inf_dices = []
#         inf_dices_tumour = []
#         inf_dices_cochlea = []

#         for inf_sample in inf_dataset:
#             global_idx = get_global_idx(fold_idx, sample_idx, config.epochs)
#             crossmoda_id = sample['crossmoda_id']
#             with amp.autocast(enabled=True):
#                 with torch.no_grad():

#                     # Create batch out of single val sample
#                     b_inf_img = inf_sample['image'].unsqueeze(0)
#                     b_inf_seg = inf_sample['label'].unsqueeze(0)

#                     B = b_inf_img.shape[0]

#                     b_inf_img = b_inf_img.unsqueeze(1).float().cuda()
#                     b_inf_seg = b_inf_seg.cuda()
#                     b_inf_img_2d = make_2d_stack_from_3d(b_inf_img, stack_dim=stack_dim)

#                     if config.use_mind:
#                         b_inf_img_2d = mindssc(b_inf_img_2d.unsqueeze(1)).squeeze(2)

#                     output_inf = lraspp(b_inf_img_2d)['out']

#                     # Prepare logits for scoring
#                     # Scoring happens in 3D again - unstack batch tensor again to stack of 3D
#                     inf_logits_for_score = make_3d_from_2d_stack(output_inf, stack_dim, B)
#                     inf_logits_for_score = inf_logits_for_score.argmax(1)

#                     inf_dice = dice3d(
#                         torch.nn.functional.one_hot(inf_logits_for_score, 3),
#                         torch.nn.functional.one_hot(b_inf_seg, 3),
#                         one_hot_torch_style=True
#                     )
#                     inf_dices.append(get_batch_dice_wo_bg(inf_dice))
#                     inf_dices_tumour.append(get_batch_dice_tumour(inf_dice))
#                     inf_dices_cochlea.append(get_batch_dice_cochlea(inf_dice))

#                     if config.do_plot:
#                         print("Inference 3D image label/ground-truth")
#                         print(inf_dice)
#                         # display_all_seg_slices(b_seg.unsqueeze(1), logits_for_score)
#                         display_seg(in_type="single_3D",
#                             reduce_dim="W",
#                             img=inf_sample['image'].unsqueeze(0).cpu(),
#                             seg=inf_logits_for_score.squeeze(0).cpu(),
#                             ground_truth=b_inf_seg.squeeze(0).cpu(),
#                             crop_to_non_zero_seg=True,
#                             crop_to_non_zero_gt=True,
#                             alpha_seg=.4,
#                             alpha_gt=.2
#                         )

#             if config.debug:
#                 break

#         mean_inf_dice = np.nanmean(inf_dices)
#         mean_inf_dice_tumour = np.nanmean(inf_dices_tumour)
#         mean_inf_dice_cochlea = np.nanmean(inf_dices_cochlea)

#         print(f'inf_dice_mean_wo_bg_fold{fold_idx}', f"{mean_inf_dice*100:.2f}%")
#         print(f'inf_dice_mean_tumour_fold{fold_idx}', f"{mean_inf_dice_tumour*100:.2f}%")
#         print(f'inf_dice_mean_cochlea_fold{fold_idx}', f"{mean_inf_dice_cochlea*100:.2f}%")
#         wandb.log({f'scores/inf_dice_mean_wo_bg_fold{fold_idx}': mean_inf_dice}, step=global_idx)
#         wandb.log({f'scores/inf_dice_mean_tumour_fold{fold_idx}': mean_inf_dice_tumour}, step=global_idx)
#         wandb.log({f'scores/inf_dice_mean_cochlea_fold{fold_idx}': mean_inf_dice_cochlea}, step=global_idx)

#         # Store data for inter-fold scoring
#         class_dice_list = inf_dices.tolist()[0]
#         for class_idx, class_dice in enumerate(class_dice_list):
#             score_dicts.append(
#                 {
#                     'fold_idx': fold_idx,
#                     'crossmoda_id': crossmoda_id,
#                     'class_idx': class_idx,
#                     'class_dice': class_dice,
#                 }
#             )

#     mean_oa_inf_dice = np.nanmean(torch.tensor([score['class_dice'] for score in score_dicts]))
#     print(f"Mean dice over all folds, classes and samples: {mean_oa_inf_dice*100:.2f}%")
#     wandb.log({'scores/mean_dice_all_folds_samples_classes': mean_oa_inf_dice}, step=global_idx)

#     return score_dicts


# %%
# folds_scores = []
# run = wandb.init(project="curriculum_deeplab", name=run_name, group=f"testing", job_type="test",
#         config=config_dict, settings=wandb.Settings(start_method="thread"),
#         mode=config_dict['wandb_mode']
# )
# config = wandb.config
# score_dicts = inference_DL(run_name, config, validation_dataset)
# folds_scores.append(score_dicts)
# wandb.finish()

# %%<|MERGE_RESOLUTION|>--- conflicted
+++ resolved
@@ -125,779 +125,6 @@
     else:
         raise ValueError(f"stack_dim is '{stack_dim}' but must be 'D' or 'H' or 'W'.")
 
-
-<<<<<<< HEAD
-=======
-# %%
-def spatial_augment(b_image=None, b_label=None,
-    bspline_num_ctl_points=6, bspline_strength=0.005, bspline_probability=.9,
-    affine_strength=0.08, add_affine_translation=0., affine_probability=.45,
-    pre_interpolation_factor=None,
-    yield_2d=False,
-    b_grid_override=None):
-
-    """
-    2D/3D b-spline augmentation on image and segmentation mini-batch on GPU.
-    :input: b_image batch (torch.cuda.FloatTensor), b_label batch (torch.cuda.LongTensor)
-    :return: augmented Bx(D)xHxW image batch (torch.cuda.FloatTensor),
-    augmented Bx(D)xHxW seg batch (torch.cuda.LongTensor)
-    """
-
-    do_bspline = (np.random.rand() < bspline_probability)
-    do_affine = (np.random.rand() < affine_probability)
-
-    if pre_interpolation_factor:
-        b_image, b_label = interpolate_sample(b_image, b_label, pre_interpolation_factor, yield_2d)
-
-    KERNEL_SIZE = 3
-
-    if b_image is None:
-        common_shape = b_label.shape
-        common_device = b_label.device
-
-    elif b_label is None:
-        common_shape = b_image.shape
-        common_device = b_image.device
-    else:
-        assert b_image.shape == b_label.shape, \
-            f"Image and label shapes must match but are {b_image.shape} and {b_label.shape}."
-        common_shape = b_image.shape
-        common_device = b_image.device
-
-    if b_grid_override is None:
-        if yield_2d:
-            assert len(common_shape) == 3, \
-                f"Augmenting 2D. Input batch " \
-                f"should be BxHxW but is {common_shape}."
-            B,H,W = common_shape
-
-            identity = torch.eye(2,3).expand(B,2,3).to(common_device)
-            id_grid = F.affine_grid(identity, torch.Size((B,2,H,W)),
-                align_corners=False)
-
-            grid = id_grid
-
-            if do_bspline:
-                bspline = torch.nn.Sequential(
-                    nn.AvgPool2d(KERNEL_SIZE,stride=1,padding=int(KERNEL_SIZE//2)),
-                    nn.AvgPool2d(KERNEL_SIZE,stride=1,padding=int(KERNEL_SIZE//2)),
-                    nn.AvgPool2d(KERNEL_SIZE,stride=1,padding=int(KERNEL_SIZE//2))
-                ).to(common_device)
-                # Add an extra *.5 factor to dim strength to make strength fit 3D case
-                dim_strength = (torch.tensor([H,W]).float()*bspline_strength*.5).to(common_device)
-                rand_control_points = dim_strength.view(1,2,1,1) * \
-                    (
-                        torch.randn(B, 2, bspline_num_ctl_points, bspline_num_ctl_points)
-                    ).to(common_device)
-
-                bspline_disp = bspline(rand_control_points)
-                bspline_disp = torch.nn.functional.interpolate(
-                    bspline_disp, size=(H,W), mode='bilinear', align_corners=True
-                ).permute(0,2,3,1)
-
-                grid += bspline_disp
-
-            if do_affine:
-                affine_matrix = (torch.eye(2,3).unsqueeze(0) + \
-                    affine_strength * torch.randn(B,2,3)).to(common_device)
-                # Add additional x,y offset
-                alpha = np.random.rand() * 2 * np.pi
-                offset_dir =  torch.tensor([np.cos(alpha), np.sin(alpha)])
-                affine_matrix[:,:,-1] = add_affine_translation * offset_dir
-                affine_disp = F.affine_grid(affine_matrix, torch.Size((B,1,H,W)),
-                                        align_corners=False)
-                grid += (affine_disp-id_grid)
-
-        else:
-            assert len(common_shape) == 4, \
-                f"Augmenting 3D. Input batch " \
-                f"should be BxDxHxW but is {common_shape}."
-            B,D,H,W = common_shape
-
-            identity = torch.eye(3,4).expand(B,3,4).to(common_device)
-            id_grid = F.affine_grid(identity, torch.Size((B,3,D,H,W)),
-                align_corners=False)
-
-            grid = id_grid
-
-            if do_bspline:
-                bspline = torch.nn.Sequential(
-                    nn.AvgPool3d(KERNEL_SIZE,stride=1,padding=int(KERNEL_SIZE//2)),
-                    nn.AvgPool3d(KERNEL_SIZE,stride=1,padding=int(KERNEL_SIZE//2)),
-                    nn.AvgPool3d(KERNEL_SIZE,stride=1,padding=int(KERNEL_SIZE//2))
-                ).to(b_image.device)
-                dim_strength = (torch.tensor([D,H,W]).float()*bspline_strength).to(common_device)
-
-                rand_control_points = dim_strength.view(1,3,1,1,1)  * \
-                    (
-                        torch.randn(B, 3, bspline_num_ctl_points, bspline_num_ctl_points, bspline_num_ctl_points)
-                    ).to(b_image.device)
-
-                bspline_disp = bspline(rand_control_points)
-
-                bspline_disp = torch.nn.functional.interpolate(
-                    bspline_disp, size=(D,H,W), mode='trilinear', align_corners=True
-                ).permute(0,2,3,4,1)
-
-                grid += bspline_disp
-
-            if do_affine:
-                affine_matrix = (torch.eye(3,4).unsqueeze(0) + \
-                    affine_strength * torch.randn(B,3,4)).to(common_device)
-
-                # Add additional x,y,z offset
-                theta = np.random.rand() * 2 * np.pi
-                phi = np.random.rand() * 2 * np.pi
-                offset_dir =  torch.tensor([
-                    np.cos(phi)*np.sin(theta),
-                    np.sin(phi)*np.sin(theta),
-                    np.cos(theta)])
-                affine_matrix[:,:,-1] = add_affine_translation * offset_dir
-
-                affine_disp = F.affine_grid(affine_matrix,torch.Size((B,1,D,H,W)),
-                                        align_corners=False)
-
-                grid += (affine_disp-id_grid)
-    else:
-        # Override grid with external value
-        grid = b_grid_override
-
-    if b_image is not None:
-        b_image_out = F.grid_sample(
-            b_image.unsqueeze(1).float(), grid,
-            padding_mode='border', align_corners=False)
-        b_image_out = b_image_out.squeeze(1)
-    else:
-        b_image_out = None
-
-    if b_label is not None:
-        b_label_out = F.grid_sample(
-            b_label.unsqueeze(1).float(), grid,
-            mode='nearest', align_corners=False)
-        b_label_out = b_label_out.squeeze(1).long()
-    else:
-        b_label_out = None
-
-    b_out_grid = grid
-
-
-    return b_image_out, b_label_out, b_out_grid
-
-
-
-def augmentNoise(b_image, strength=0.05):
-    return b_image + strength*torch.randn_like(b_image)
-
-
-@contextmanager
-def torch_manual_seeded(seed):
-    saved_state = torch.get_rng_state()
-    yield
-    torch.set_rng_state(saved_state)
-
-
-
-# %%
-class CrossMoDa_Data(Dataset):
-    def __init__(self,
-        base_dir, domain, state,
-        ensure_labeled_pairs=True, use_additional_data=False, resample=True,
-        size:tuple=(96,96,60), normalize:bool=True,
-        max_load_num=None, crop_3d_w_dim_range=None, crop_2d_slices_gt_num_threshold=None,
-        modified_3d_label_override=None, prevent_disturbance=False,
-        yield_2d_normal_to=None, flip_r_samples=True,
-        debug=False
-    ):
-
-        """
-        Function to create Dataset structure with crossMoDa data.
-        The function allows to use different preproccessing steps of the crossMoDa data set
-        and using additinal data from TCIA database.
-        The data can also be resampled to a desired size and normalized to mean=0 and std=1.
-
-        Parameters:
-                base_dir (os.Pathlike): provide the directory which contains "L1..." to "L4..." directories
-                domain (str): choose which domain to load. Can be set to "source", "target" or "validation". Source are ceT1, target and validation hrT2 images.
-
-                state (str): state of preprocessing:    "l1" = original data,
-                                                        "l2" = resampled data @ 0.5mm,
-                                                        "l3" = center-cropped data,
-                                                        "l4" = image specific crops for desired anatomy
-
-                ensure_labeled_pairs (bool): Only images with corresponding labels will be loaded (default: True)
-
-                use_additional_data (bool): set to True to use additional data from TCIA (default: False)
-
-                resample (bool): set to False to disable resampling to desired size (default: True)
-
-                size (tuple): 3d-tuple(int) to which the data is resampled. Unused if resample=False. (default: (96,96,60)).
-                    WARNING: choosing large sizes or not resampling can lead to excess memory usage
-
-                normalize (bool): set to False to disable normalization to mean=0, std=1 for each image (default: True)
-                max_load_num (int): maximum number of pairs to load (uses first max_load_num samples for either images and labels found)
-                crop_3d_w_dim_range (tuple): Tuple of ints defining the range to which dimension W of (D,H,W) is cropped
-                yield_2d_normal_to (bool):
-
-        Returns:
-                torch.utils.data.Dataset containing CrossMoDa data
-
-        Useful Links:
-        CrossMoDa challenge:
-        https://crossmoda.grand-challenge.org/
-
-        ToDos:
-            extend to other preprocessing states
-
-        Example:
-            dataset = CrossMoDa_source('original')
-
-            data = dataset.get_data()
-
-        """
-        self.label_tags = ['background', 'tumour']
-        self.yield_2d_normal_to = yield_2d_normal_to
-        self.crop_2d_slices_gt_num_threshold = crop_2d_slices_gt_num_threshold
-        self.prevent_disturbance = prevent_disturbance
-        self.do_augment = False
-        self.use_modified = False
-        self.disturbed_idxs = []
-        self.augment_at_collate = False
-
-        #define finished preprocessing states here with subpath and default size
-        states = {
-            'l1':('L1_original/', (512,512,160)),
-            'l2':('L2_resampled_05mm/', (420,420,360)),
-            'l3':('L3_coarse_fixed_crop/', (128,128,192)),
-            'l4':('L4_fine_localized_crop/', (128,128,128))
-        }
-        t0 = time.time()
-        #choose directory with data according to chosen preprocessing state
-        if state not in states: raise Exception("Unknown state. Choose one of: "+str(states.keys))
-
-        state_dir = states[state.lower()][0] #get sub directory
-
-        if not resample: size = states[state.lower()][1] #set size to default defined at top of file
-
-        path = base_dir + state_dir
-
-        #get file list
-        if domain.lower() =="ceT1" or domain.lower() =="source":
-            directory = "source_training_labeled/"
-            add_directory = "__additional_data_source_domain__"
-            domain = "ceT1"
-
-        elif domain.lower() =="hrT2" or domain.lower() =="target":
-            directory = "target_training_unlabeled/"
-            add_directory = "__additional_data_target_domain__"
-            domain = "hrT2"
-
-        elif domain.lower() =="validation":
-            directory = "target_validation_unlabeled/"
-
-        else:
-            raise Exception("Unknown domain. Choose either 'source', 'target' or 'validation'")
-
-        files = sorted(glob.glob(os.path.join(path+directory , "*.nii.gz")))
-
-        if domain == "hrT2":
-            files = files+sorted(glob.glob(os.path.join(path+"__omitted_labels_target_training__" , "*.nii.gz")))
-
-        if domain.lower() == "validation":
-            files = files+sorted(glob.glob(os.path.join(path+"__omitted_labels_target_validation__" , "*.nii.gz")))
-
-        if use_additional_data and domain.lower() != "validation": #add additional data to file list
-            files = files+sorted(glob.glob(os.path.join(path+add_directory , "*.nii.gz")))
-            files = [i for i in files if "additionalLabel" not in i] #remove additional label files
-
-
-        # First read filepaths
-        self.img_paths = {}
-        self.label_paths = {}
-
-        if debug:
-            files = files[:4]
-
-
-        for _path in files:
-
-            numeric_id = int(re.findall(r'\d+', os.path.basename(_path))[0])
-            if "_l.nii.gz" in _path or "_l_Label.nii.gz" in _path:
-                lr_id = 'l'
-            elif "_r.nii.gz" in _path or "_r_Label.nii.gz" in _path:
-                lr_id = 'r'
-            else:
-                lr_id = ""
-
-            # Generate crossmoda id like 004r
-            crossmoda_id = f"{numeric_id:03d}{lr_id}"
-
-            # Skip file if we do not have modified labels for it when external labels were provided
-            if modified_3d_label_override:
-                if crossmoda_id not in modified_3d_label_override.keys():
-                    continue
-
-            if "Label" in _path:
-                self.label_paths[crossmoda_id] = _path
-
-            elif domain in _path:
-                self.img_paths[crossmoda_id] = _path
-
-        if ensure_labeled_pairs:
-            pair_idxs = set(self.img_paths).intersection(set(self.label_paths))
-            self.label_paths = {_id: _path for _id, _path in self.label_paths.items() if _id in pair_idxs}
-            self.img_paths = {_id: _path for _id, _path in self.img_paths.items() if _id in pair_idxs}
-
-
-        # Populate data
-        self.img_data_3d = {}
-        self.label_data_3d = {}
-        self.modified_label_data_3d = {}
-
-        self.img_data_2d = {}
-        self.label_data_2d = {}
-        self.modified_label_data_2d = {}
-
-        #load data
-
-        print("Loading CrossMoDa {} images and labels...".format(domain))
-        id_paths_to_load = list(self.label_paths.items()) + list(self.img_paths.items())
-
-        description = f"{len(self.img_paths)} images, {len(self.label_paths)} labels"
-
-        for _3d_id, _file in tqdm(id_paths_to_load, desc=description):
-            # tqdm.write(f"Loading {f}")
-            if "Label" in _file:
-                tmp = torch.from_numpy(nib.load(_file).get_fdata())
-                if resample: #resample image to specified size
-                    tmp = F.interpolate(tmp.unsqueeze(0).unsqueeze(0), size=size,mode='nearest').squeeze()
-
-                if tmp.shape != size: #for size missmatch use symmetric padding with 0
-                    difs = [size[0]-tmp.size(0),size[1]-tmp.size(1),size[2]-tmp.size(2)]
-                    pad = (difs[-1]//2,difs[-1]-difs[-1]//2,difs[-2]//2,difs[-2]-difs[-2]//2,difs[-3]//2,difs[-3]-difs[-3]//2)
-                    tmp = F.pad(tmp,pad)
-
-                if crop_3d_w_dim_range:
-                    tmp = tmp[..., crop_3d_w_dim_range[0]:crop_3d_w_dim_range[1]]
-
-                # Only use tumour class, remove TODO
-                tmp[tmp==2] = 0
-                self.label_data_3d[_3d_id] = tmp.long()
-
-            elif domain in _file:
-                tmp = torch.from_numpy(nib.load(_file).get_fdata())
-                if resample: #resample image to specified size
-                    tmp = F.interpolate(tmp.unsqueeze(0).unsqueeze(0), size=size,mode='trilinear',align_corners=False).squeeze()
-
-                if tmp.shape != size: #for size missmatch use symmetric padding with 0
-                    difs = [size[0]-tmp.size(0),size[1]-tmp.size(1),size[2]-tmp.size(2)]
-                    pad = (difs[-1]//2,difs[-1]-difs[-1]//2,difs[-2]//2,difs[-2]-difs[-2]//2,difs[-3]//2,difs[-3]-difs[-3]//2)
-                    tmp = F.pad(tmp,pad)
-
-                if crop_3d_w_dim_range:
-                    tmp = tmp[..., crop_3d_w_dim_range[0]:crop_3d_w_dim_range[1]]
-
-                if normalize: #normalize image to zero mean and unit std
-                    tmp = (tmp - tmp.mean()) / tmp.std()
-
-                self.img_data_3d[_3d_id] = tmp
-
-        # Initialize 3d modified labels as unmodified labels
-        for label_id in self.label_data_3d.keys():
-            self.modified_label_data_3d[label_id] = self.label_data_3d[label_id]
-
-        # Now inject externally overriden labels (if any)
-        if modified_3d_label_override:
-            for _3d_id, modified_label in modified_3d_label_override.items():
-                tmp = modified_label
-                if resample: #resample image to specified size
-                    tmp = F.interpolate(tmp.unsqueeze(0).unsqueeze(0), size=size,mode='nearest').squeeze()
-
-                if tmp.shape != size: #for size missmatch use symmetric padding with 0
-                    difs = [size[0]-tmp.size(0),size[1]-tmp.size(1),size[2]-tmp.size(2)]
-                    pad = (difs[-1]//2,difs[-1]-difs[-1]//2,difs[-2]//2,difs[-2]-difs[-2]//2,difs[-3]//2,difs[-3]-difs[-3]//2)
-                    tmp = F.pad(tmp,pad)
-
-                if crop_3d_w_dim_range:
-                    tmp = tmp[..., crop_3d_w_dim_range[0]:crop_3d_w_dim_range[1]]
-
-                # Only use tumour class, remove TODO
-                tmp[tmp==2] = 0
-                self.modified_label_data_3d[_3d_id] = tmp.long()
-
-        # Postprocessing of 3d volumes
-        orig_3d_num = len(self.label_data_3d.keys())
-
-        for _3d_id in list(self.label_data_3d.keys()):
-            if self.label_data_3d[_3d_id].unique().numel() != 2: #TODO use 3 classes again
-                del self.img_data_3d[_3d_id]
-                del self.label_data_3d[_3d_id]
-                del self.modified_label_data_3d[_3d_id]
-            elif "r" in _3d_id:
-                self.img_data_3d[_3d_id] = self.img_data_3d[_3d_id].flip(dims=(1,))
-                self.label_data_3d[_3d_id] = self.label_data_3d[_3d_id].flip(dims=(1,))
-                self.modified_label_data_3d[_3d_id] = self.modified_label_data_3d[_3d_id].flip(dims=(1,))
-
-        if ensure_labeled_pairs:
-            labelled_keys = set(self.label_data_3d.keys())
-            unlabelled_imgs = set(self.img_data_3d.keys()) - labelled_keys
-            unlabelled_modified_labels = set(self.modified_label_data_3d.keys()) - labelled_keys
-
-            for del_key in unlabelled_imgs:
-                del self.img_data_3d[del_key]
-            for del_key in unlabelled_modified_labels:
-                del self.modified_label_data_3d[del_key]
-
-        if max_load_num:
-            for del_key in sorted(list(self.img_data_3d.keys()))[max_load_num:]:
-                del self.img_data_3d[del_key]
-            for del_key in sorted(list(self.label_data_3d.keys()))[max_load_num:]:
-                del self.label_data_3d[del_key]
-            for del_key in sorted(list(self.modified_label_data_3d.keys()))[max_load_num:]:
-                del self.modified_label_data_3d[del_key]
-
-        postprocessed_3d_num = len(self.label_data_3d.keys())
-        print(f"Removed {orig_3d_num - postprocessed_3d_num} 3D images in postprocessing")
-        #check for consistency
-        print(f"Equal image and label numbers: {set(self.img_data_3d)==set(self.label_data_3d)==set(self.modified_label_data_3d)} ({len(self.img_data_3d)})")
-
-        img_stack = torch.stack(list(self.img_data_3d.values()), dim=0)
-        img_mean, img_std = img_stack.mean(), img_stack.std()
-
-        label_stack = torch.stack(list(self.label_data_3d.values()), dim=0)
-
-        print("Image shape: {}, mean.: {:.2f}, std.: {:.2f}".format(img_stack.shape, img_mean, img_std))
-        print("Label shape: {}, max.: {}".format(label_stack.shape,torch.max(label_stack)))
-
-        if yield_2d_normal_to:
-            if yield_2d_normal_to == "D":
-                slice_dim = -3
-            if yield_2d_normal_to == "H":
-                slice_dim = -2
-            if yield_2d_normal_to == "W":
-                slice_dim = -1
-
-            for _3d_id, image in self.img_data_3d.items():
-                for idx, img_slc in [(slice_idx, image.select(slice_dim, slice_idx)) \
-                                     for slice_idx in range(image.shape[slice_dim])]:
-                    # Set data view for crossmoda id like "003rW100"
-                    self.img_data_2d[f"{_3d_id}{yield_2d_normal_to}{idx:03d}"] = img_slc
-
-            for _3d_id, label in self.label_data_3d.items():
-                for idx, lbl_slc in [(slice_idx, label.select(slice_dim, slice_idx)) \
-                                     for slice_idx in range(label.shape[slice_dim])]:
-                    # Set data view for crossmoda id like "003rW100"
-                    self.label_data_2d[f"{_3d_id}{yield_2d_normal_to}{idx:03d}"] = lbl_slc
-
-            for _3d_id, label in self.modified_label_data_3d.items():
-                for idx, lbl_slc in [(slice_idx, label.select(slice_dim, slice_idx)) \
-                                     for slice_idx in range(label.shape[slice_dim])]:
-                    # Set data view for crossmoda id like "003rW100"
-                    self.modified_label_data_2d[f"{_3d_id}{yield_2d_normal_to}{idx:03d}"] = lbl_slc
-
-        # Postprocessing of 2d slices
-        orig_2d_num = len(self.label_data_2d.keys())
-
-        for key, label in list(self.label_data_2d.items()):
-            uniq_vals = label.unique()
-
-            if uniq_vals.max() == 0:
-                # Delete empty 2D slices (but keep 3d data)
-                del self.img_data_2d[key]
-                del self.label_data_2d[key]
-                del self.modified_label_data_2d[key]
-
-            if sum(label[label > 0]) < self.crop_2d_slices_gt_num_threshold:
-                # Delete 2D slices with less than n gt-pixels (but keep 3d data)
-                del self.img_data_2d[key]
-                del self.label_data_2d[key]
-                del self.modified_label_data_2d[key]
-
-        fixed_weightdata = torch.load('fixed_weights.pth')
-        fixed_weights = fixed_weightdata['reweighted_weigths']
-        fixed_d_ids = fixed_weightdata['d_ids']
-
-        for key, weight in zip(fixed_d_ids, fixed_weights):
-            if weight < .85:
-                del self.img_data_2d[key]
-                del self.label_data_2d[key]
-                del self.modified_label_data_2d[key]
-
-        postprocessed_2d_num = len(self.label_data_2d.keys())
-        print(f"Removed {orig_2d_num - postprocessed_2d_num} of {orig_2d_num} 2D slices in postprocessing")
-        print("Data import finished.")
-        print(f"CrossMoDa loader will yield {'2D' if self.yield_2d_normal_to else '3D'} samples")
-
-    def get_3d_ids(self):
-        return sorted(list(
-            set(self.img_data_3d.keys())
-            .union(set(self.label_data_3d.keys()))
-        ))
-
-    def get_2d_ids(self):
-        return sorted(list(
-            set(self.img_data_2d.keys())
-            .union(set(self.label_data_2d.keys()))
-        ))
-
-    def get_id_dicts(self):
-
-        all_3d_ids = self.get_3d_ids()
-        id_dicts = []
-
-        for _2d_dataset_idx, _2d_id in enumerate(self.get_2d_ids()):
-            _3d_id = _2d_id[:-4]
-            id_dicts.append(
-                {
-                    '2d_id': _2d_id,
-                    '2d_dataset_idx': _2d_dataset_idx,
-                    '3d_id': _3d_id,
-                    '3d_dataset_idx': all_3d_ids.index(_3d_id),
-                }
-            )
-
-        return id_dicts
-
-    def __len__(self, yield_2d_override=None):
-        if yield_2d_override == None:
-            # Here getting 2D or 3D data length
-            yield_2d = True if self.yield_2d_normal_to else False
-        else:
-            yield_2d = yield_2d_override
-
-        if yield_2d:
-            return len(self.img_data_2d)
-
-        return len(self.img_data_3d)
-
-    def __getitem__(self, dataset_idx, yield_2d_override=None):
-
-        if yield_2d_override == None:
-            # Here getting 2D or 3D data can be overridden
-            yield_2d = True if self.yield_2d_normal_to else False
-        else:
-            yield_2d = yield_2d_override
-
-        if yield_2d:
-            all_ids = self.get_2d_ids()
-            _id = all_ids[dataset_idx]
-            image = self.img_data_2d.get(_id, torch.tensor([]))
-            label = self.label_data_2d.get(_id, torch.tensor([]))
-
-            # For 2D crossmoda id cut last 4 "003rW100"
-            image_path = self.img_paths[_id[:-4]]
-            label_path = self.label_paths[_id[:-4]]
-
-        else:
-            all_ids = self.get_3d_ids()
-            _id = all_ids[dataset_idx]
-            image = self.img_data_3d.get(_id, torch.tensor([]))
-            label = self.label_data_3d.get(_id, torch.tensor([]))
-
-            image_path = self.img_paths[_id]
-            label_path = self.label_paths[_id]
-
-        spat_augment_grid = []
-
-        if self.use_modified:
-            if yield_2d:
-                modified_label = self.modified_label_data_2d.get(_id, label.detach().clone())
-            else:
-                modified_label = self.modified_label_data_3d.get(_id, label.detach().clone())
-        else:
-            modified_label = label.detach().clone()
-
-        b_image = image.unsqueeze(0).cuda()
-        b_label = label.unsqueeze(0).cuda()
-        b_modified_label = modified_label.unsqueeze(0).cuda()
-
-        if self.do_augment and not self.augment_at_collate:
-            b_image, b_label, b_spat_augment_grid = self.augment(
-                b_image, b_label, yield_2d, pre_interpolation_factor=2.
-            )
-            _, b_modified_label, _ = spatial_augment(
-                b_label=b_modified_label, yield_2d=yield_2d, b_grid_override=b_spat_augment_grid,
-                pre_interpolation_factor=2.
-            )
-            spat_augment_grid = b_spat_augment_grid.squeeze(0).detach().cpu().clone()
-
-        elif not self.do_augment:
-            b_image, b_label = interpolate_sample(b_image, b_label, 2., yield_2d)
-            _, b_modified_label = interpolate_sample(b_label=b_modified_label, scale_factor=2.,
-                yield_2d=yield_2d)
-
-        image = b_image.squeeze(0).cpu()
-        label = b_label.squeeze(0).cpu()
-        modified_label = b_modified_label.squeeze(0).cpu()
-
-        if yield_2d:
-            assert image.dim() == label.dim() == 2
-        else:
-            assert image.dim() == label.dim() == 3
-
-        return {
-            'image': image,
-            'label': label,
-            'modified_label': modified_label,
-            # if disturbance is off, modified label is equals label
-            'dataset_idx': dataset_idx,
-            'id': _id,
-            'image_path': image_path,
-            'label_path': label_path,
-            'spat_augment_grid': spat_augment_grid
-        }
-
-    def get_3d_item(self, _3d_dataset_idx):
-        return self.__getitem__(_3d_dataset_idx, yield_2d_override=False)
-
-    def get_data(self, yield_2d_override=None):
-        if yield_2d_override == None:
-            # Here getting 2D or 3D data can be overridden
-            yield_2d = True if self.yield_2d_normal_to else False
-        else:
-            yield_2d = yield_2d_override
-
-        if yield_2d:
-            img_stack = torch.stack(list(self.img_data_2d.values()), dim=0)
-            label_stack = torch.stack(list(self.label_data_2d.values()), dim=0)
-            modified_label_stack = torch.stack(list(self.modified_label_data_2d.values()), dim=0)
-        else:
-            img_stack = torch.stack(list(self.img_data_3d.values()), dim=0)
-            label_stack = torch.stack(list(self.label_data_3d.values()), dim=0)
-            modified_label_stack = torch.stack(list(self.modified_label_data_3d.values()), dim=0)
-
-        return img_stack, label_stack, modified_label_stack
-
-    def disturb_idxs(self, all_idxs, disturbance_mode, disturbance_strength=1., yield_2d_override=None):
-        if self.prevent_disturbance:
-            warnings.warn("Disturbed idxs shall be set but disturbance is prevented for dataset.")
-            return
-
-        if yield_2d_override == None:
-            # Here getting 2D or 3D data can be overridden
-            yield_2d = True if self.yield_2d_normal_to else False
-        else:
-            yield_2d = yield_2d_override
-
-        if all_idxs is not None:
-            if isinstance(all_idxs, (np.ndarray, torch.Tensor)):
-                all_idxs = all_idxs.tolist()
-
-            self.disturbed_idxs = all_idxs
-        else:
-            self.disturbed_idxs = []
-
-        # Reset modified data
-        for idx in range(self.__len__(yield_2d_override=yield_2d)):
-            if yield_2d:
-                label_id = self.get_2d_ids()[idx]
-                self.modified_label_data_2d[label_id] = self.label_data_2d[label_id]
-            else:
-                label_id = self.get_3d_ids()[idx]
-                self.modified_label_data_3d[label_id] = self.label_data_3d[label_id]
-
-            # Now apply disturbance
-            if idx in self.disturbed_idxs:
-                label = self.modified_label_data_2d[label_id].detach().clone()
-
-                with torch_manual_seeded(idx):
-                    if str(disturbance_mode)==str(LabelDisturbanceMode.FLIP_ROLL):
-                        roll_strength = 10*disturbance_strength
-                        if yield_2d:
-                            modified_label = \
-                                torch.roll(
-                                    label.transpose(-2,-1),
-                                    (
-                                        int(torch.randn(1)*roll_strength),
-                                        int(torch.randn(1)*roll_strength)
-                                    ),(-2,-1)
-                                )
-                        else:
-                            modified_label = \
-                                torch.roll(
-                                    label.permute(1,2,0),
-                                    (
-                                        int(torch.randn(1)*roll_strength),
-                                        int(torch.randn(1)*roll_strength),
-                                        int(torch.randn(1)*roll_strength)
-                                    ),(-3,-2,-1)
-                                )
-
-                    elif str(disturbance_mode)==str(LabelDisturbanceMode.AFFINE):
-                        b_modified_label = label.unsqueeze(0).cuda()
-                        _, b_modified_label, _ = spatial_augment(b_label=b_modified_label, yield_2d=yield_2d,
-                            bspline_num_ctl_points=6, bspline_strength=0., bspline_probability=0.,
-                            affine_strength=0.09*disturbance_strength,
-                            add_affine_translation=0.18*disturbance_strength, affine_probability=1.)
-                        modified_label = b_modified_label.squeeze(0).cpu()
-
-                    else:
-                        raise ValueError(f"Disturbance mode {disturbance_mode} is not implemented.")
-
-                    if yield_2d:
-                        self.modified_label_data_2d[label_id] = modified_label
-                    else:
-                        self.modified_label_data_2d[label_id] = modified_label
-
-
-    def train(self, augment=True, use_modified=True):
-        self.do_augment = augment
-        self.use_modified = use_modified
-
-    def eval(self, augment=False, use_modified=False):
-        self.train(augment, use_modified)
-
-    def set_augment_at_collate(self, augment_at_collate=True):
-        self.augment_at_collate = augment_at_collate
-
-    def get_efficient_augmentation_collate_fn(self):
-        yield_2d = True if self.yield_2d_normal_to else False
-
-        def collate_closure(batch):
-            batch = torch.utils.data._utils.collate.default_collate(batch)
-            if self.augment_at_collate:
-                # Augment the whole batch not just one sample
-                b_image = batch['image'].cuda()
-                b_label = batch['label'].cuda()
-                b_image, b_label = self.augment(b_image, b_label, yield_2d)
-                batch['image'], batch['label'] = b_image.cpu(), b_label.cpu()
-
-            return batch
-
-        return collate_closure
-
-    def augment(self, b_image, b_label, yield_2d,
-        noise_strength=0.05,
-        bspline_num_ctl_points=6, bspline_strength=0.004, bspline_probability=.95,
-        affine_strength=0.07, affine_probability=.45,
-        pre_interpolation_factor=2.):
-
-        if yield_2d:
-            assert b_image.dim() == b_label.dim() == 3, \
-                f"Augmenting 2D. Input batch of image and " \
-                f"label should be BxHxW but are {b_image.shape} and {b_label.shape}"
-        else:
-            assert b_image.dim() == b_label.dim() == 4, \
-                f"Augmenting 3D. Input batch of image and " \
-                f"label should be BxDxHxW but are {b_image.shape} and {b_label.shape}"
-
-        b_image = augmentNoise(b_image, strength=noise_strength)
-        b_image, b_label, b_spat_augment_grid = spatial_augment(
-            b_image, b_label,
-            bspline_num_ctl_points=bspline_num_ctl_points, bspline_strength=bspline_strength, bspline_probability=bspline_probability,
-            affine_strength=affine_strength, affine_probability=affine_probability,
-            pre_interpolation_factor=2., yield_2d=yield_2d)
-
-        b_label = b_label.long()
-
-        return b_image, b_label, b_spat_augment_grid
-
-# %%
-
-from enum import Enum, auto
-class LabelDisturbanceMode(Enum):
-    FLIP_ROLL = auto()
-    AFFINE = auto()
->>>>>>> 72a1d348
 
 class DataParamMode(Enum):
     INSTANCE_PARAMS = auto()
