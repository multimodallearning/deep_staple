# ---
# jupyter:
#   jupytext:
#     formats: ipynb,py:percent
#     text_representation:
#       extension: .py
#       format_name: percent
#       format_version: '1.3'
#       jupytext_version: 1.13.5
#   kernelspec:
#     display_name: Python 3 (ipykernel)
#     language: python
#     name: python3
# ---

# %%
import os
import time
import random
import glob
import re
from meidic_vtach_utils.run_on_recommended_cuda import get_cuda_environ_vars as get_vars
os.environ.update(get_vars(select="* -4"))
import pickle
import copy
from pathlib import Path
from contextlib import contextmanager
import warnings

import numpy as np
import torch
import torch.nn as nn
import torch.nn.functional as F
import torch.cuda.amp as amp
import torchvision
from torch.utils.data import Dataset, DataLoader
import nibabel as nib

import wandb
from tqdm import tqdm
import matplotlib.pyplot as plt
from IPython.display import display
from sklearn.model_selection import KFold
from mdl_seg_class.metrics import dice3d, dice2d
from mdl_seg_class.visualization import visualize_seg
from curriculum_deeplab.mindssc import mindssc


print(torch.__version__)
print(torch.backends.cudnn.version())
print(torch.cuda.get_device_name(0))


# %%
def in_notebook():
    try:
        get_ipython().__class__.__name__
        return True
    except NameError:
        return False

if in_notebook:
    THIS_SCRIPT_DIR = os.path.abspath('')
else:
    THIS_SCRIPT_DIR = os.path.dirname(os.path.realpath(__file__))
print(f"Running in: {THIS_SCRIPT_DIR}")


# %%
def interpolate_sample(b_image=None, b_label=None, scale_factor=1.,
                       yield_2d=False):
    if yield_2d:
        scale = [scale_factor]*2
        im_mode = 'bilinear'
    else:
        scale = [scale_factor]*3
        im_mode = 'trilinear'

    if b_image is not None:
        b_image = F.interpolate(
            b_image.unsqueeze(1), scale_factor=scale, mode=im_mode, align_corners=True,
            recompute_scale_factor=False
        )
        b_image = b_image.squeeze(1)

    if b_label is not None:
        b_label = F.interpolate(
            b_label.unsqueeze(1).float(), scale_factor=scale, mode='nearest',
            recompute_scale_factor=False
        ).long()
        b_label = b_label.squeeze(1)

    return b_image, b_label



def dilate_label_class(b_label, class_max_idx, class_dilate_idx,
                       yield_2d, kernel_sz=3):

    if kernel_sz < 2:
        return b_label

    b_dilated_label = b_label

    b_onehot = torch.nn.functional.one_hot(b_label.long(), class_max_idx+1)
    class_slice = b_onehot[...,class_dilate_idx]

    if yield_2d:
        B, H, W = class_slice.shape
        kernel = torch.ones([kernel_sz,kernel_sz]).long()
        kernel = kernel.view(1,1,kernel_sz,kernel_sz)
        class_slice = torch.nn.functional.conv2d(
            class_slice.view(B,1,H,W), kernel, padding='same')

    else:
        B, D, H, W = class_slice.shape
        kernel = torch.ones([kernel_sz,kernel_sz,kernel_sz])
        kernel = kernel.long().view(1,1,kernel_sz,kernel_sz,kernel_sz)
        class_slice = torch.nn.functional.conv3d(
            class_slice.view(B,1,D,H,W), kernel, padding='same')

    dilated_class_slice = torch.clamp(class_slice.squeeze(0), 0, 1)
    b_dilated_label[dilated_class_slice.bool()] = class_dilate_idx

    return b_dilated_label


def get_batch_dice_per_class(b_dice, class_tags, exclude_bg=True) -> dict:
    score_dict = {}
    for cls_idx, cls_tag in enumerate(class_tags):
        if exclude_bg and cls_idx == 0:
            continue

        if torch.all(torch.isnan(b_dice[:,cls_idx])):
            score = float('nan')
        else:
            score = np.nanmean(b_dice[:,cls_idx]).item()

        score_dict[cls_tag] = score

    return score_dict

def get_batch_dice_over_all(b_dice, exclude_bg=True) -> float:

    start_idx = 1 if exclude_bg else 0
    if torch.all(torch.isnan(b_dice[:,start_idx:])):
        return float('nan')
    return np.nanmean(b_dice[:,start_idx:]).item()



def get_2d_stack_batch_size(b_input_size: torch.Size, stack_dim):
    assert len(b_input_size) == 5, f"Input size must be 5D: BxCxDxHxW but is {b_input_size}"
    if stack_dim == "D":
        return b_input_size[0]*b_input_size[2]
    if stack_dim == "H":
        return b_input_size[0]*b_input_size[3]
    if stack_dim == "W":
        return b_input_size[0]*b_input_size[4]
    else:
        raise ValueError(f"stack_dim '{stack_dim}' must be 'D' or 'H' or 'W'.")



def make_2d_stack_from_3d(b_input, stack_dim):
    assert b_input.dim() == 5, f"Input must be 5D: BxCxDxHxW but is {b_input.shape}"
    B, C, D, H, W = b_input.shape

    if stack_dim == "D":
        return b_input.permute(0, 2, 1, 3, 4).reshape(B*D, C, H, W)
    if stack_dim == "H":
        return b_input.permute(0, 3, 1, 2, 4).reshape(B*H, C, D, W)
    if stack_dim == "W":
        return b_input.permute(0, 4, 1, 2, 3).reshape(B*W, C, D, H)
    else:
        raise ValueError(f"stack_dim '{stack_dim}' must be 'D' or 'H' or 'W'.")



def make_3d_from_2d_stack(b_input, stack_dim, orig_stack_size):
    assert b_input.dim() == 4, f"Input must be 4D: (orig_batch_size/B)xCxSPAT1xSPAT0 but is {b_input.shape}"
    B, C, SPAT1, SPAT0 = b_input.shape
    b_input = b_input.reshape(orig_stack_size, int(B//orig_stack_size), C, SPAT1, SPAT0)

    if stack_dim == "D":
        return b_input.permute(0, 2, 1, 3, 4)
    if stack_dim == "H":
        return b_input.permute(0, 2, 3, 1, 4)
    if stack_dim == "W":
        return b_input.permute(0, 2, 3, 4, 1)
    else:
        raise ValueError(f"stack_dim is '{stack_dim}' but must be 'D' or 'H' or 'W'.")


# %%
def spatial_augment(b_image=None, b_label=None,
    bspline_num_ctl_points=6, bspline_strength=0.005, bspline_probability=.9,
    affine_strength=0.08, add_affine_translation=0., affine_probability=.45,
    pre_interpolation_factor=None,
    yield_2d=False,
    b_grid_override=None):

    """
    2D/3D b-spline augmentation on image and segmentation mini-batch on GPU.
    :input: b_image batch (torch.cuda.FloatTensor), b_label batch (torch.cuda.LongTensor)
    :return: augmented Bx(D)xHxW image batch (torch.cuda.FloatTensor),
    augmented Bx(D)xHxW seg batch (torch.cuda.LongTensor)
    """

    do_bspline = (np.random.rand() < bspline_probability)
    do_affine = (np.random.rand() < affine_probability)

    if pre_interpolation_factor:
        b_image, b_label = interpolate_sample(b_image, b_label, pre_interpolation_factor, yield_2d)

    KERNEL_SIZE = 3

    if b_image is None:
        common_shape = b_label.shape
        common_device = b_label.device

    elif b_label is None:
        common_shape = b_image.shape
        common_device = b_image.device
    else:
        assert b_image.shape == b_label.shape, \
            f"Image and label shapes must match but are {b_image.shape} and {b_label.shape}."
        common_shape = b_image.shape
        common_device = b_image.device

    if b_grid_override is None:
        if yield_2d:
            assert len(common_shape) == 3, \
                f"Augmenting 2D. Input batch " \
                f"should be BxHxW but is {common_shape}."
            B,H,W = common_shape

            identity = torch.eye(2,3).expand(B,2,3).to(common_device)
            id_grid = F.affine_grid(identity, torch.Size((B,2,H,W)),
                align_corners=False)

            grid = id_grid

            if do_bspline:
                bspline = torch.nn.Sequential(
                    nn.AvgPool2d(KERNEL_SIZE,stride=1,padding=int(KERNEL_SIZE//2)),
                    nn.AvgPool2d(KERNEL_SIZE,stride=1,padding=int(KERNEL_SIZE//2)),
                    nn.AvgPool2d(KERNEL_SIZE,stride=1,padding=int(KERNEL_SIZE//2))
                ).to(common_device)
                # Add an extra *.5 factor to dim strength to make strength fit 3D case
                dim_strength = (torch.tensor([H,W]).float()*bspline_strength*.5).to(common_device)
                rand_control_points = dim_strength.view(1,2,1,1) * \
                    (
                        torch.randn(B, 2, bspline_num_ctl_points, bspline_num_ctl_points)
                    ).to(common_device)

                bspline_disp = bspline(rand_control_points)
                bspline_disp = torch.nn.functional.interpolate(
                    bspline_disp, size=(H,W), mode='bilinear', align_corners=True
                ).permute(0,2,3,1)

                grid += bspline_disp

            if do_affine:
                affine_matrix = (torch.eye(2,3).unsqueeze(0) + \
                    affine_strength * torch.randn(B,2,3)).to(common_device)
                # Add additional x,y offset
                alpha = np.random.rand() * 2 * np.pi
                offset_dir =  torch.tensor([np.cos(alpha), np.sin(alpha)])
                affine_matrix[:,:,-1] = add_affine_translation * offset_dir
                affine_disp = F.affine_grid(affine_matrix, torch.Size((B,1,H,W)),
                                        align_corners=False)
                grid += (affine_disp-id_grid)

        else:
            assert len(common_shape) == 4, \
                f"Augmenting 3D. Input batch " \
                f"should be BxDxHxW but is {common_shape}."
            B,D,H,W = common_shape

            identity = torch.eye(3,4).expand(B,3,4).to(common_device)
            id_grid = F.affine_grid(identity, torch.Size((B,3,D,H,W)),
                align_corners=False)

            grid = id_grid

            if do_bspline:
                bspline = torch.nn.Sequential(
                    nn.AvgPool3d(KERNEL_SIZE,stride=1,padding=int(KERNEL_SIZE//2)),
                    nn.AvgPool3d(KERNEL_SIZE,stride=1,padding=int(KERNEL_SIZE//2)),
                    nn.AvgPool3d(KERNEL_SIZE,stride=1,padding=int(KERNEL_SIZE//2))
                ).to(b_image.device)
                dim_strength = (torch.tensor([D,H,W]).float()*bspline_strength).to(common_device)

                rand_control_points = dim_strength.view(1,3,1,1,1)  * \
                    (
                        torch.randn(B, 3, bspline_num_ctl_points, bspline_num_ctl_points, bspline_num_ctl_points)
                    ).to(b_image.device)

                bspline_disp = bspline(rand_control_points)

                bspline_disp = torch.nn.functional.interpolate(
                    bspline_disp, size=(D,H,W), mode='trilinear', align_corners=True
                ).permute(0,2,3,4,1)

                grid += bspline_disp

            if do_affine:
                affine_matrix = (torch.eye(3,4).unsqueeze(0) + \
                    affine_strength * torch.randn(B,3,4)).to(common_device)

                # Add additional x,y,z offset
                theta = np.random.rand() * 2 * np.pi
                phi = np.random.rand() * 2 * np.pi
                offset_dir =  torch.tensor([
                    np.cos(phi)*np.sin(theta),
                    np.sin(phi)*np.sin(theta),
                    np.cos(theta)])
                affine_matrix[:,:,-1] = add_affine_translation * offset_dir

                affine_disp = F.affine_grid(affine_matrix,torch.Size((B,1,D,H,W)),
                                        align_corners=False)

                grid += (affine_disp-id_grid)
    else:
        # Override grid with external value
        grid = b_grid_override

    if b_image is not None:
        b_image_out = F.grid_sample(
            b_image.unsqueeze(1).float(), grid,
            padding_mode='border', align_corners=False)
        b_image_out = b_image_out.squeeze(1)
    else:
        b_image_out = None

    if b_label is not None:
        b_label_out = F.grid_sample(
            b_label.unsqueeze(1).float(), grid,
            mode='nearest', align_corners=False)
        b_label_out = b_label_out.squeeze(1).long()
    else:
        b_label_out = None

    b_out_grid = grid


    return b_image_out, b_label_out, b_out_grid



def augmentNoise(b_image, strength=0.05):
    return b_image + strength*torch.randn_like(b_image)


@contextmanager
def torch_manual_seeded(seed):
    saved_state = torch.get_rng_state()
    yield
    torch.set_rng_state(saved_state)



# %%
class CrossMoDa_Data(Dataset):
    def __init__(self,
        base_dir, domain, state,
        ensure_labeled_pairs=True, use_additional_data=False, resample=True,
        size:tuple=(96,96,60), normalize:bool=True,
        max_load_num=None, crop_3d_w_dim_range=None, crop_2d_slices_gt_num_threshold=None,
        modified_3d_label_override=None, prevent_disturbance=False,
        yield_2d_normal_to=None, flip_r_samples=True,
        debug=False
    ):

        """
        Function to create Dataset structure with crossMoDa data.
        The function allows to use different preproccessing steps of the crossMoDa data set
        and using additinal data from TCIA database.
        The data can also be resampled to a desired size and normalized to mean=0 and std=1.

        Parameters:
                base_dir (os.Pathlike): provide the directory which contains "L1..." to "L4..." directories
                domain (str): choose which domain to load. Can be set to "source", "target" or "validation". Source are ceT1, target and validation hrT2 images.

                state (str): state of preprocessing:    "l1" = original data,
                                                        "l2" = resampled data @ 0.5mm,
                                                        "l3" = center-cropped data,
                                                        "l4" = image specific crops for desired anatomy

                ensure_labeled_pairs (bool): Only images with corresponding labels will be loaded (default: True)

                use_additional_data (bool): set to True to use additional data from TCIA (default: False)

                resample (bool): set to False to disable resampling to desired size (default: True)

                size (tuple): 3d-tuple(int) to which the data is resampled. Unused if resample=False. (default: (96,96,60)).
                    WARNING: choosing large sizes or not resampling can lead to excess memory usage

                normalize (bool): set to False to disable normalization to mean=0, std=1 for each image (default: True)
                max_load_num (int): maximum number of pairs to load (uses first max_load_num samples for either images and labels found)
                crop_3d_w_dim_range (tuple): Tuple of ints defining the range to which dimension W of (D,H,W) is cropped
                yield_2d_normal_to (bool):

        Returns:
                torch.utils.data.Dataset containing CrossMoDa data

        Useful Links:
        CrossMoDa challenge:
        https://crossmoda.grand-challenge.org/

        ToDos:
            extend to other preprocessing states

        Example:
            dataset = CrossMoDa_source('original')

            data = dataset.get_data()

        """
        self.label_tags = ['background', 'tumour']
        self.yield_2d_normal_to = yield_2d_normal_to
        self.crop_2d_slices_gt_num_threshold = crop_2d_slices_gt_num_threshold
        self.prevent_disturbance = prevent_disturbance
        self.do_augment = False
        self.use_modified = False
        self.disturbed_idxs = []
        self.augment_at_collate = False

        #define finished preprocessing states here with subpath and default size
        states = {
            'l1':('L1_original/', (512,512,160)),
            'l2':('L2_resampled_05mm/', (420,420,360)),
            'l3':('L3_coarse_fixed_crop/', (128,128,192)),
            'l4':('L4_fine_localized_crop/', (128,128,128))
        }
        t0 = time.time()
        #choose directory with data according to chosen preprocessing state
        if state not in states: raise Exception("Unknown state. Choose one of: "+str(states.keys))

        state_dir = states[state.lower()][0] #get sub directory

        if not resample: size = states[state.lower()][1] #set size to default defined at top of file

        path = base_dir + state_dir

        #get file list
        if domain.lower() =="ceT1" or domain.lower() =="source":
            directory = "source_training_labeled/"
            add_directory = "__additional_data_source_domain__"
            domain = "ceT1"

        elif domain.lower() =="hrT2" or domain.lower() =="target":
            directory = "target_training_unlabeled/"
            add_directory = "__additional_data_target_domain__"
            domain = "hrT2"

        elif domain.lower() =="validation":
            directory = "target_validation_unlabeled/"

        else:
            raise Exception("Unknown domain. Choose either 'source', 'target' or 'validation'")

        files = sorted(glob.glob(os.path.join(path+directory , "*.nii.gz")))

        if domain == "hrT2":
            files = files+sorted(glob.glob(os.path.join(path+"__omitted_labels_target_training__" , "*.nii.gz")))

        if domain.lower() == "validation":
            files = files+sorted(glob.glob(os.path.join(path+"__omitted_labels_target_validation__" , "*.nii.gz")))

        if use_additional_data and domain.lower() != "validation": #add additional data to file list
            files = files+sorted(glob.glob(os.path.join(path+add_directory , "*.nii.gz")))
            files = [i for i in files if "additionalLabel" not in i] #remove additional label files


        # First read filepaths
        self.img_paths = {}
        self.label_paths = {}

        if debug:
            files = files[:4]


        for _path in files:

            numeric_id = int(re.findall(r'\d+', os.path.basename(_path))[0])
            if "_l.nii.gz" in _path or "_l_Label.nii.gz" in _path:
                lr_id = 'l'
            elif "_r.nii.gz" in _path or "_r_Label.nii.gz" in _path:
                lr_id = 'r'
            else:
                lr_id = ""

            # Generate crossmoda id like 004r
            crossmoda_id = f"{numeric_id:03d}{lr_id}"

            # Skip file if we do not have modified labels for it when external labels were provided
            if modified_3d_label_override:
                if crossmoda_id not in [var_id[:4] for var_id in modified_3d_label_override.keys()]:
                    continue

            if "Label" in _path:
                self.label_paths[crossmoda_id] = _path

            elif domain in _path:
                self.img_paths[crossmoda_id] = _path

        if ensure_labeled_pairs:
            pair_idxs = set(self.img_paths).intersection(set(self.label_paths))
            self.label_paths = {_id: _path for _id, _path in self.label_paths.items() if _id in pair_idxs}
            self.img_paths = {_id: _path for _id, _path in self.img_paths.items() if _id in pair_idxs}


        # Populate data
        self.img_data_3d = {}
        self.label_data_3d = {}
        self.modified_label_data_3d = {}

        self.img_data_2d = {}
        self.label_data_2d = {}
        self.modified_label_data_2d = {}

        #load data

        print("Loading CrossMoDa {} images and labels...".format(domain))
        id_paths_to_load = list(self.label_paths.items()) + list(self.img_paths.items())

        description = f"{len(self.img_paths)} images, {len(self.label_paths)} labels"

        for _3d_id, _file in tqdm(id_paths_to_load, desc=description):
            # tqdm.write(f"Loading {f}")
            if "Label" in _file:
                tmp = torch.from_numpy(nib.load(_file).get_fdata())

                if resample: #resample image to specified size
                    tmp = F.interpolate(tmp.unsqueeze(0).unsqueeze(0), size=size,mode='nearest').squeeze()

                if tmp.shape != size: #for size missmatch use symmetric padding with 0
                    difs = [size[0]-tmp.size(0),size[1]-tmp.size(1),size[2]-tmp.size(2)]
                    pad = (difs[-1]//2,difs[-1]-difs[-1]//2,difs[-2]//2,difs[-2]-difs[-2]//2,difs[-3]//2,difs[-3]-difs[-3]//2)
                    tmp = F.pad(tmp,pad)

                if crop_3d_w_dim_range:
                    tmp = tmp[..., crop_3d_w_dim_range[0]:crop_3d_w_dim_range[1]]

                # Only use tumour class, remove TODO
                tmp[tmp==2] = 0
                self.label_data_3d[_3d_id] = tmp.long()

            elif domain in _file:
                tmp = torch.from_numpy(nib.load(_file).get_fdata())

                if resample: #resample image to specified size
                    tmp = F.interpolate(tmp.unsqueeze(0).unsqueeze(0), size=size,mode='trilinear',align_corners=False).squeeze()

                if tmp.shape != size: #for size missmatch use symmetric padding with 0
                    difs = [size[0]-tmp.size(0),size[1]-tmp.size(1),size[2]-tmp.size(2)]
                    pad = (difs[-1]//2,difs[-1]-difs[-1]//2,difs[-2]//2,difs[-2]-difs[-2]//2,difs[-3]//2,difs[-3]-difs[-3]//2)
                    tmp = F.pad(tmp,pad)

                if crop_3d_w_dim_range:
                    tmp = tmp[..., crop_3d_w_dim_range[0]:crop_3d_w_dim_range[1]]

                if normalize: #normalize image to zero mean and unit std
                    tmp = (tmp - tmp.mean()) / tmp.std()

                self.img_data_3d[_3d_id] = tmp

        # Initialize 3d modified labels as unmodified labels
        for label_id in self.label_data_3d.keys():
            self.modified_label_data_3d[label_id] = self.label_data_3d[label_id]

        # Now inject externally overriden labels (if any)
        if modified_3d_label_override:
            stored_3d_ids = list(self.label_data_3d.keys())

            # Delete all modified labels which have no base data keys
            unmatched_keys = [key for key in modified_3d_label_override.keys() if key[:4] not in stored_3d_ids]
            for del_key in unmatched_keys:
                del modified_3d_label_override[del_key]
            if len(stored_3d_ids) != len(modified_3d_label_override.keys()):
                print(f"Expanding label data with modified_3d_label_override from {len(stored_3d_ids)} to {len(modified_3d_label_override.keys())} labels")

            for _mod_3d_id, modified_label in modified_3d_label_override.items():
                tmp = modified_label

                if resample: #resample image to specified size
                    tmp = F.interpolate(tmp.unsqueeze(0).unsqueeze(0), size=size,mode='nearest').squeeze()

                if tmp.shape != size: #for size missmatch use symmetric padding with 0
                    difs = [size[0]-tmp.size(0),size[1]-tmp.size(1),size[2]-tmp.size(2)]
                    pad = (difs[-1]//2,difs[-1]-difs[-1]//2,difs[-2]//2,difs[-2]-difs[-2]//2,difs[-3]//2,difs[-3]-difs[-3]//2)
                    tmp = F.pad(tmp,pad)

                if crop_3d_w_dim_range:
                    tmp = tmp[..., crop_3d_w_dim_range[0]:crop_3d_w_dim_range[1]]

                # Only use tumour class, remove TODO
                tmp[tmp==2] = 0
                self.modified_label_data_3d[_mod_3d_id] = tmp.long()

                # Now expand original _3d_ids with _mod_3d_id
                _3d_id = _mod_3d_id[:4]
                self.img_paths[_mod_3d_id] = self.img_paths[_3d_id]
                self.label_paths[_mod_3d_id] = self.label_paths[_3d_id]
                self.img_data_3d[_mod_3d_id] = self.img_data_3d[_3d_id]
                self.label_data_3d[_mod_3d_id] = self.label_data_3d[_3d_id]

            # Delete original 3d_ids as they got expanded
            for del_id in stored_3d_ids:
                del self.img_paths[del_id]
                del self.label_paths[del_id]
                del self.img_data_3d[del_id]
                del self.label_data_3d[del_id]

        # Postprocessing of 3d volumes
        orig_3d_num = len(self.label_data_3d.keys())

        for _3d_id in list(self.label_data_3d.keys()):
            if self.label_data_3d[_3d_id].unique().numel() != 2: #TODO use 3 classes again
                del self.img_data_3d[_3d_id]
                del self.label_data_3d[_3d_id]
                del self.modified_label_data_3d[_3d_id]
            elif "r" in _3d_id:
                self.img_data_3d[_3d_id] = self.img_data_3d[_3d_id].flip(dims=(1,))
                self.label_data_3d[_3d_id] = self.label_data_3d[_3d_id].flip(dims=(1,))
                self.modified_label_data_3d[_3d_id] = self.modified_label_data_3d[_3d_id].flip(dims=(1,))

        if ensure_labeled_pairs:
            labelled_keys = set(self.label_data_3d.keys())
            unlabelled_imgs = set(self.img_data_3d.keys()) - labelled_keys
            unlabelled_modified_labels = set([key[:4] for key in self.modified_label_data_3d.keys()]) - labelled_keys

            for del_key in unlabelled_imgs:
                del self.img_data_3d[del_key]
            for del_key in unlabelled_modified_labels:
                del self.modified_label_data_3d[del_key]

        if max_load_num:
            for del_key in sorted(list(self.img_data_3d.keys()))[max_load_num:]:
                del self.img_data_3d[del_key]
            for del_key in sorted(list(self.label_data_3d.keys()))[max_load_num:]:
                del self.label_data_3d[del_key]
            for del_key in sorted(list(self.modified_label_data_3d.keys()))[max_load_num:]:
                del self.modified_label_data_3d[del_key]

        postprocessed_3d_num = len(self.label_data_3d.keys())
        print(f"Removed {orig_3d_num - postprocessed_3d_num} 3D images in postprocessing")
        #check for consistency
        print(f"Equal image and label numbers: {set(self.img_data_3d)==set(self.label_data_3d)==set(self.modified_label_data_3d)} ({len(self.img_data_3d)})")

        img_stack = torch.stack(list(self.img_data_3d.values()), dim=0)
        img_mean, img_std = img_stack.mean(), img_stack.std()

        label_stack = torch.stack(list(self.label_data_3d.values()), dim=0)

        print("Image shape: {}, mean.: {:.2f}, std.: {:.2f}".format(img_stack.shape, img_mean, img_std))
        print("Label shape: {}, max.: {}".format(label_stack.shape,torch.max(label_stack)))

        if yield_2d_normal_to:
            if yield_2d_normal_to == "D":
                slice_dim = -3
            if yield_2d_normal_to == "H":
                slice_dim = -2
            if yield_2d_normal_to == "W":
                slice_dim = -1

            for _3d_id, image in self.img_data_3d.items():
                for idx, img_slc in [(slice_idx, image.select(slice_dim, slice_idx)) \
                                     for slice_idx in range(image.shape[slice_dim])]:
                    # Set data view for crossmoda id like "003rW100"
                    self.img_data_2d[f"{_3d_id}{yield_2d_normal_to}{idx:03d}"] = img_slc

            for _3d_id, label in self.label_data_3d.items():
                for idx, lbl_slc in [(slice_idx, label.select(slice_dim, slice_idx)) \
                                     for slice_idx in range(label.shape[slice_dim])]:
                    # Set data view for crossmoda id like "003rW100"
                    self.label_data_2d[f"{_3d_id}{yield_2d_normal_to}{idx:03d}"] = lbl_slc

            for _3d_id, label in self.modified_label_data_3d.items():
                for idx, lbl_slc in [(slice_idx, label.select(slice_dim, slice_idx)) \
                                     for slice_idx in range(label.shape[slice_dim])]:
                    # Set data view for crossmoda id like "003rW100"
                    self.modified_label_data_2d[f"{_3d_id}{yield_2d_normal_to}{idx:03d}"] = lbl_slc

        # Postprocessing of 2d slices
        orig_2d_num = len(self.label_data_2d.keys())

        for key, label in list(self.label_data_2d.items()):
            uniq_vals = label.unique()

            if sum(label[label > 0]) < self.crop_2d_slices_gt_num_threshold:
                # Delete 2D slices with less than n gt-pixels (but keep 3d data)
                del self.img_data_2d[key]
                del self.label_data_2d[key]
                del self.modified_label_data_2d[key]

        postprocessed_2d_num = len(self.label_data_2d.keys())
        print(f"Removed {orig_2d_num - postprocessed_2d_num} of {orig_2d_num} 2D slices in postprocessing")
        print("Data import finished.")
        print(f"CrossMoDa loader will yield {'2D' if self.yield_2d_normal_to else '3D'} samples")

    def get_3d_ids(self):
        return sorted(list(
            set(self.img_data_3d.keys())
            .union(set(self.label_data_3d.keys()))
        ))

    def get_2d_ids(self):
        return sorted(list(
            set(self.img_data_2d.keys())
            .union(set(self.label_data_2d.keys()))
        ))

    def get_id_dicts(self):

        all_3d_ids = self.get_3d_ids()
        id_dicts = []

        for _2d_dataset_idx, _2d_id in enumerate(self.get_2d_ids()):
            _3d_id = _2d_id[:-4]
            id_dicts.append(
                {
                    '2d_id': _2d_id,
                    '2d_dataset_idx': _2d_dataset_idx,
                    '3d_id': _3d_id,
                    '3d_dataset_idx': all_3d_ids.index(_3d_id),
                }
            )

        return id_dicts

    def __len__(self, yield_2d_override=None):
        if yield_2d_override == None:
            # Here getting 2D or 3D data length
            yield_2d = True if self.yield_2d_normal_to else False
        else:
            yield_2d = yield_2d_override

        if yield_2d:
            return len(self.img_data_2d)

        return len(self.img_data_3d)

    def __getitem__(self, dataset_idx, yield_2d_override=None):

        if yield_2d_override == None:
            # Here getting 2D or 3D data can be overridden
            yield_2d = True if self.yield_2d_normal_to else False
        else:
            yield_2d = yield_2d_override

        if yield_2d:
            all_ids = self.get_2d_ids()
            _id = all_ids[dataset_idx]
            image = self.img_data_2d.get(_id, torch.tensor([]))
            label = self.label_data_2d.get(_id, torch.tensor([]))

            # For 2D crossmoda id cut last 4 "003rW100"
            image_path = self.img_paths[_id[:-4]]
            label_path = self.label_paths[_id[:-4]]

        else:
            all_ids = self.get_3d_ids()
            _id = all_ids[dataset_idx]
            image = self.img_data_3d.get(_id, torch.tensor([]))
            label = self.label_data_3d.get(_id, torch.tensor([]))

            image_path = self.img_paths[_id]
            label_path = self.label_paths[_id]

        spat_augment_grid = []

        if self.use_modified:
            if yield_2d:
                modified_label = self.modified_label_data_2d.get(_id, label.detach().clone())
            else:
                modified_label = self.modified_label_data_3d.get(_id, label.detach().clone())
        else:
            modified_label = label.detach().clone()

        b_image = image.unsqueeze(0).cuda()
        b_label = label.unsqueeze(0).cuda()
        b_modified_label = modified_label.unsqueeze(0).cuda()

        if self.do_augment and not self.augment_at_collate:
            b_image, b_label, b_spat_augment_grid = self.augment(
                b_image, b_label, yield_2d, pre_interpolation_factor=2.
            )
            _, b_modified_label, _ = spatial_augment(
                b_label=b_modified_label, yield_2d=yield_2d, b_grid_override=b_spat_augment_grid,
                pre_interpolation_factor=2.
            )
            spat_augment_grid = b_spat_augment_grid.squeeze(0).detach().cpu().clone()

        elif not self.do_augment:
            b_image, b_label = interpolate_sample(b_image, b_label, 2., yield_2d)
            _, b_modified_label = interpolate_sample(b_label=b_modified_label, scale_factor=2.,
                yield_2d=yield_2d)

        image = b_image.squeeze(0).cpu()
        label = b_label.squeeze(0).cpu()
        modified_label = b_modified_label.squeeze(0).cpu()

        if yield_2d:
            assert image.dim() == label.dim() == 2
        else:
            assert image.dim() == label.dim() == 3

        return {
            'image': image,
            'label': label,
            'modified_label': modified_label,
            # if disturbance is off, modified label is equals label
            'dataset_idx': dataset_idx,
            'id': _id,
            'image_path': image_path,
            'label_path': label_path,
            'spat_augment_grid': spat_augment_grid
        }

    def get_3d_item(self, _3d_dataset_idx):
        return self.__getitem__(_3d_dataset_idx, yield_2d_override=False)

    def get_data(self, yield_2d_override=None):
        if yield_2d_override == None:
            # Here getting 2D or 3D data can be overridden
            yield_2d = True if self.yield_2d_normal_to else False
        else:
            yield_2d = yield_2d_override

        if yield_2d:
            img_stack = torch.stack(list(self.img_data_2d.values()), dim=0)
            label_stack = torch.stack(list(self.label_data_2d.values()), dim=0)
            modified_label_stack = torch.stack(list(self.modified_label_data_2d.values()), dim=0)
        else:
            img_stack = torch.stack(list(self.img_data_3d.values()), dim=0)
            label_stack = torch.stack(list(self.label_data_3d.values()), dim=0)
            modified_label_stack = torch.stack(list(self.modified_label_data_3d.values()), dim=0)

        return img_stack, label_stack, modified_label_stack

    def disturb_idxs(self, all_idxs, disturbance_mode, disturbance_strength=1., yield_2d_override=None):
        if self.prevent_disturbance:
            warnings.warn("Disturbed idxs shall be set but disturbance is prevented for dataset.")
            return

        if yield_2d_override == None:
            # Here getting 2D or 3D data can be overridden
            yield_2d = True if self.yield_2d_normal_to else False
        else:
            yield_2d = yield_2d_override

        if all_idxs is not None:
            if isinstance(all_idxs, (np.ndarray, torch.Tensor)):
                all_idxs = all_idxs.tolist()

            self.disturbed_idxs = all_idxs
        else:
            self.disturbed_idxs = []

        # Reset modified data
        for idx in range(self.__len__(yield_2d_override=yield_2d)):
            if yield_2d:
                label_id = self.get_2d_ids()[idx]
                self.modified_label_data_2d[label_id] = self.label_data_2d[label_id]
            else:
                label_id = self.get_3d_ids()[idx]
                self.modified_label_data_3d[label_id] = self.label_data_3d[label_id]

            # Now apply disturbance
            if idx in self.disturbed_idxs:
                label = self.modified_label_data_2d[label_id].detach().clone()

                with torch_manual_seeded(idx):
                    if str(disturbance_mode)==str(LabelDisturbanceMode.FLIP_ROLL):
                        roll_strength = 10*disturbance_strength
                        if yield_2d:
                            modified_label = \
                                torch.roll(
                                    label.transpose(-2,-1),
                                    (
                                        int(torch.randn(1)*roll_strength),
                                        int(torch.randn(1)*roll_strength)
                                    ),(-2,-1)
                                )
                        else:
                            modified_label = \
                                torch.roll(
                                    label.permute(1,2,0),
                                    (
                                        int(torch.randn(1)*roll_strength),
                                        int(torch.randn(1)*roll_strength),
                                        int(torch.randn(1)*roll_strength)
                                    ),(-3,-2,-1)
                                )

                    elif str(disturbance_mode)==str(LabelDisturbanceMode.AFFINE):
                        b_modified_label = label.unsqueeze(0).cuda()
                        _, b_modified_label, _ = spatial_augment(b_label=b_modified_label, yield_2d=yield_2d,
                            bspline_num_ctl_points=6, bspline_strength=0., bspline_probability=0.,
                            affine_strength=0.09*disturbance_strength,
                            add_affine_translation=0.18*disturbance_strength, affine_probability=1.)
                        modified_label = b_modified_label.squeeze(0).cpu()

                    else:
                        raise ValueError(f"Disturbance mode {disturbance_mode} is not implemented.")

                    if yield_2d:
                        self.modified_label_data_2d[label_id] = modified_label
                    else:
                        self.modified_label_data_2d[label_id] = modified_label


    def train(self, augment=True, use_modified=True):
        self.do_augment = augment
        self.use_modified = use_modified

    def eval(self, augment=False, use_modified=False):
        self.train(augment, use_modified)

    def set_augment_at_collate(self, augment_at_collate=True):
        self.augment_at_collate = augment_at_collate

    def get_efficient_augmentation_collate_fn(self):
        yield_2d = True if self.yield_2d_normal_to else False

        def collate_closure(batch):
            batch = torch.utils.data._utils.collate.default_collate(batch)
            if self.augment_at_collate:
                # Augment the whole batch not just one sample
                b_image = batch['image'].cuda()
                b_label = batch['label'].cuda()
                b_image, b_label = self.augment(b_image, b_label, yield_2d)
                batch['image'], batch['label'] = b_image.cpu(), b_label.cpu()

            return batch

        return collate_closure

    def augment(self, b_image, b_label, yield_2d,
        noise_strength=0.05,
        bspline_num_ctl_points=6, bspline_strength=0.004, bspline_probability=.95,
        affine_strength=0.07, affine_probability=.45,
        pre_interpolation_factor=2.):

        if yield_2d:
            assert b_image.dim() == b_label.dim() == 3, \
                f"Augmenting 2D. Input batch of image and " \
                f"label should be BxHxW but are {b_image.shape} and {b_label.shape}"
        else:
            assert b_image.dim() == b_label.dim() == 4, \
                f"Augmenting 3D. Input batch of image and " \
                f"label should be BxDxHxW but are {b_image.shape} and {b_label.shape}"

        b_image = augmentNoise(b_image, strength=noise_strength)
        b_image, b_label, b_spat_augment_grid = spatial_augment(
            b_image, b_label,
            bspline_num_ctl_points=bspline_num_ctl_points, bspline_strength=bspline_strength, bspline_probability=bspline_probability,
            affine_strength=affine_strength, affine_probability=affine_probability,
            pre_interpolation_factor=2., yield_2d=yield_2d)

        b_label = b_label.long()

        return b_image, b_label, b_spat_augment_grid

# %%

from enum import Enum, auto
class LabelDisturbanceMode(Enum):
    FLIP_ROLL = auto()
    AFFINE = auto()

class DataParamMode(Enum):
    INSTANCE_PARAMS = auto()
    GRIDDED_INSTANCE_PARAMS = auto()
    DISABLED = auto()

class DotDict(dict):
    """dot.notation access to dictionary attributes
        See https://stackoverflow.com/questions/49901590/python-using-copy-deepcopy-on-dotdict
    """

    def __getattr__(self, item):
        try:
            return self[item]
        except KeyError as e:
            raise AttributeError from e

    __setattr__ = dict.__setitem__
    __delattr__ = dict.__delitem__

config_dict = DotDict({
    'num_folds': 3,
    'only_first_fold': True,
    # 'fold_override': 0,
    # 'checkpoint_epx': 0,

    'use_mind': False,
    'epochs': 40,

    'batch_size': 32,
    'val_batch_size': 1,

    'dataset': 'crossmoda',
    'reg_state': 'combined',
    'train_set_max_len': None,
    'crop_3d_w_dim_range': (45, 95),
    'crop_2d_slices_gt_num_threshold': 0,
    'yield_2d_normal_to': "W",

    'lr': 0.0005,
    'use_cosine_annealing': True,

    # Data parameter config
    'data_param_mode': DataParamMode.DISABLED,
    'init_inst_param': 0.0,
    'lr_inst_param': 0.1,
    'use_risk_regularization': True,

    'grid_size_y': 64,
    'grid_size_x': 64,
    # ),

    'save_every': 200,
    'mdl_save_prefix': 'data/models',

    'do_plot': False,
    'save_dp_figures': False,
    'debug': False,
    'wandb_mode': 'online',
    'checkpoint_name': None,
    'do_sweep': False,

    'disturbance_mode': LabelDisturbanceMode.AFFINE,
    'disturbance_strength': 2.,
    'disturbed_percentage': .3,
    'start_disturbing_after_ep': 0,

    'start_dilate_kernel_sz': 1
})

# %%
def prepare_data(config):
    if config.reg_state:
        print("Loading registered data.")

<<<<<<< HEAD
        REG_STATES = [
            "combined", "best_1", "best_n",
            "multiple", "mix_combined_best",
            "best", "cummulate_combined_best"]

=======
        REG_STATES = ["combined", "best_1", "best_n", "multiple", "mix_combined_best", "best", "cummulate_combined_best"]
>>>>>>> 74881a14
        if config.reg_state in REG_STATES:
            pass
        else:
            raise Exception(f"Unknown registration version. Choose one of {REG_STATES}")

        label_data_left = torch.load('./data/optimal_reg_left.pth')
        label_data_right = torch.load('./data/optimal_reg_right.pth')

        loaded_identifier = label_data_left['valid_left_t1'] + label_data_right['valid_right_t1']

        if config.reg_state == "mix_combined_best":
            perm = np.random.permutation(len(loaded_identifier))
            _clen = int(.5*len(loaded_identifier))
            best_choice = perm[:_clen]
            combined_choice = perm[_clen:]

            best_label_data = torch.cat([label_data_left['best_all'][:44], label_data_right['best_all'][:63]], dim=0)[best_choice]
            combined_label_data = torch.cat([label_data_left['combined_all'][:44], label_data_right['combined_all'][:63]], dim=0)[combined_choice]
            label_data = torch.zeros([107,128,128,128])
            label_data[best_choice] = best_label_data
            label_data[combined_choice] = combined_label_data
            loaded_identifier = [_id+':var000' for _id in loaded_identifier]
<<<<<<< HEAD

        elif config.reg_state == "cummulate_combined_best":
            best_label_data = torch.cat([label_data_left['best_all'][:44], label_data_right['best_all'][:63]], dim=0)
            combined_label_data = torch.cat([label_data_left['combined_all'][:44], label_data_right['combined_all'][:63]], dim=0)
            label_data = torch.cat([best_label_data, combined_label_data])
            loaded_identifier = [_id+':var000' for _id in loaded_identifier] + [_id+':var001' for _id in loaded_identifier]

=======

        elif config.reg_state == "cummulate_combined_best":
            best_label_data = torch.cat([label_data_left['best_all'][:44], label_data_right['best_all'][:63]], dim=0)
            combined_label_data = torch.cat([label_data_left['combined_all'][:44], label_data_right['combined_all'][:63]], dim=0)
            label_data = torch.cat([best_label_data, combined_label_data])
            loaded_identifier = [_id+':var000' for _id in loaded_identifier] + [_id+':var001' for _id in loaded_identifier]

>>>>>>> 74881a14
        else:
            label_data = torch.cat([label_data_left[config.reg_state+'_all'][:44], label_data_right[config.reg_state+'_all'][:63]], dim=0)
            loaded_identifier = [_id+':var000' for _id in loaded_identifier]

        modified_3d_label_override = {}
        for idx, identifier in enumerate(loaded_identifier):
            nl_id = int(re.findall(r'\d+', identifier)[0])
            var_id = int(re.findall(r':var(\d+)$', identifier)[0])
            lr_id = re.findall(r'([lr])\.nii\.gz', identifier)[0]

            crossmoda_var_id = f"{nl_id:03d}{lr_id}:var{var_id:03d}"

            modified_3d_label_override[crossmoda_var_id] = label_data[idx]

        prevent_disturbance = True

    else:
        modified_3d_label_override = None
        prevent_disturbance = False

    if config.dataset == 'crossmoda':
        training_dataset = CrossMoDa_Data("/share/data_supergrover1/weihsbach/shared_data/tmp/CrossMoDa/",
            domain="source", state="l4", size=(128, 128, 128),
            ensure_labeled_pairs=True,
            max_load_num=config['train_set_max_len'],
            crop_3d_w_dim_range=config['crop_3d_w_dim_range'], crop_2d_slices_gt_num_threshold=config['crop_2d_slices_gt_num_threshold'],
            yield_2d_normal_to=config['yield_2d_normal_to'],
            modified_3d_label_override=modified_3d_label_override, prevent_disturbance=prevent_disturbance,
            debug=config['debug']
        )
        training_dataset.eval()
        print(f"Nonzero slices: " \
            f"{sum([b['label'].unique().numel() > 1 for b in training_dataset])/len(training_dataset)*100}%"
        )
        # validation_dataset = CrossMoDa_Data("/share/data_supergrover1/weihsbach/shared_data/tmp/CrossMoDa/",
        #     domain="validation", state="l4", ensure_labeled_pairs=True)
        # target_dataset = CrossMoDa_Data("/share/data_supergrover1/weihsbach/shared_data/tmp/CrossMoDa/",
        #     domain="target", state="l4", ensure_labeled_pairs=True)

    elif config['dataset'] == 'organmnist3d':
        training_dataset = WrapperOrganMNIST3D(
            split='train', root='./data/medmnist', download=True, normalize=True,
            max_load_num=300, crop_3d_w_dim_range=None,
            disturbed_idxs=None, yield_2d_normal_to='W'
        )
        print(training_dataset.mnist_set.info)
        print("Classes: ", training_dataset.label_tags)
        print("Samples: ", len(training_dataset))

    return training_dataset

# %%
if False:
    training_dataset = prepare_data(config_dict)
    _, all_labels, _ = training_dataset.get_data(yield_2d_override=False)
    print(all_labels.shape)
    sum_over_w = torch.sum(all_labels, dim=(0,1,2))
    plt.xlabel("W")
    plt.ylabel("ground truth>0")
    plt.plot(sum_over_w);

# %%
if config_dict['do_plot']:
    training_dataset = prepare_data(config_dict)
    # Print bare 2D data
    # print("Displaying 2D bare sample")
    # for img, label in zip(training_dataset.img_data_2d.values(),
    #                       training_dataset.label_data_2d.values()):
    #     display_seg(in_type="single_2D",
    #                 img=img.unsqueeze(0),
    #                 ground_truth=label,
    #                 crop_to_non_zero_gt=True,
    #                 alpha_gt = .3)

    # Print transformed 2D data
    training_dataset.train(use_modified=False, augment=True)
    print(training_dataset.disturbed_idxs)

    print("Displaying 2D training sample")
    for dist_stren in [0.1, 0.2, 0.3, 0.5, 1.0, 2.0, 5.0]:
        print(dist_stren)
        training_dataset.disturb_idxs(list(range(0,20,2)),
            disturbance_mode=LabelDisturbanceMode.AFFINE,
            disturbance_strength=dist_stren
        )
        img_stack = []
        label_stack = []
        mod_label_stack = []

        for sample in (training_dataset[idx] for idx in range(20)):
            img_stack.append(sample['image'])
            label_stack.append(sample['label'])
            mod_label_stack.append(sample['modified_label'])

        # Change label num == hue shift for display
        img_stack = torch.stack(img_stack).unsqueeze(1)
        label_stack = torch.stack(label_stack)
        mod_label_stack = torch.stack(mod_label_stack)

        mod_label_stack*=4

        visualize_seg(in_type="batch_2D",
            img=img_stack,
            # ground_truth=label_stack,
            seg=(mod_label_stack-label_stack).abs(),
            # crop_to_non_zero_gt=True,
            crop_to_non_zero_seg=True,
            alpha_seg = .6,
            file_path=f'out{dist_stren}.png'
        )

    # Print transformed 3D data
    # training_dataset.train()
    # print("Displaying 3D training sample")
    # leng = 1# training_dataset.__len__(yield_2d_override=False)
    # for sample in (training_dataset.get_3d_item(idx) for idx in range(leng)):
    #     # training_dataset.set_dilate_kernel_size(1)
    #     visualize_seg(in_type="single_3D", reduce_dim="W",
    #                 img=sample['image'].unsqueeze(0),
    #                 ground_truth=sample['label'],
    #                 crop_to_non_zero_gt=True,
    #                 alpha_gt = .3)

#         # training_dataset.set_dilate_kernel_size(7)
#         display_seg(in_type="single_3D", reduce_dim="W",
#                     img=sample['image'].unsqueeze(0),
#                     ground_truth=sample['modified_label'],
#                     crop_to_non_zero_gt=True,
#                     alpha_gt = .3)

    for sidx in [0,]:
        print(f"Sample {sidx}:")

        training_dataset.eval()
        sample_eval = training_dataset.get_3d_item(sidx)

        visualize_seg(in_type="single_3D", reduce_dim="W",
                    img=sample_eval['image'].unsqueeze(0),
                    ground_truth=sample_eval['label'],
                    crop_to_non_zero_gt=True,
                    alpha_gt = .3)

        visualize_seg(in_type="single_3D", reduce_dim="W",
                    img=sample_eval['image'].unsqueeze(0),
                    ground_truth=sample_eval['label'],
                    crop_to_non_zero_gt=True,
                    alpha_gt = .0)

        training_dataset.train()
        print("Train sample with ground-truth overlay")
        sample_train = training_dataset.get_3d_item(sidx)
        print(sample_train['label'].unique())
        visualize_seg(in_type="single_3D", reduce_dim="W",
                    img=sample_train['image'].unsqueeze(0),
                    ground_truth=sample_train['label'],
                    crop_to_non_zero_gt=True,
                    alpha_gt=.3)

        print("Eval/train diff with diff overlay")
        visualize_seg(in_type="single_3D", reduce_dim="W",
                    img=(sample_eval['image'] - sample_train['image']).unsqueeze(0),
                    ground_truth=(sample_eval['label'] - sample_train['label']).clamp(min=0),
                    crop_to_non_zero_gt=True,
                    alpha_gt = .3)

    train_plotset = (training_dataset.get_3d_item(idx) for idx in (55, 81, 63))
    for sample in train_plotset:
        print(f"Sample {sample['dataset_idx']}:")
        display_seg(in_type="single_3D", reduce_dim="W",
            img=sample_eval['image'].unsqueeze(0),
            ground_truth=sample_eval['label'],
            crop_to_non_zero_gt=True,
            alpha_gt = .6)
        display_seg(in_type="single_3D", reduce_dim="W",
            img=sample_eval['image'].unsqueeze(0),
            ground_truth=sample_eval['label'],
            crop_to_non_zero_gt=True,
            alpha_gt = .0)

# %%
#Add functions to replace modules of a model

import functools
MOD_GET_FN = lambda self, key: self[int(key)] if isinstance(self, nn.Sequential) \
                                              else getattr(self, key)

def get_module(module, keychain):
    """Retrieves any module inside a pytorch module for a given keychain.
       module.named_ to retrieve valid keychains for layers.
    """

    return functools.reduce(MOD_GET_FN, keychain.split('.'), module)

def set_module(module, keychain, replacee):
    """Replaces any module inside a pytorch module for a given keychain with "replacee".
       Use get_named_layers_leaves(module) to retrieve valid keychains for layers.
    """

    key_list = keychain.split('.')
    root = functools.reduce(MOD_GET_FN, key_list[:-1], module)
    leaf = key_list[-1]
    if isinstance(root, nn.Sequential):
        root[int(leaf)] = replacee
    else:
        setattr(root, leaf, replacee)


# %%
def save_model(_path, **statefuls):
    _path = Path(THIS_SCRIPT_DIR).joinpath(_path).resolve()
    _path.mkdir(exist_ok=True, parents=True)

    for name, stful in statefuls.items():
        if stful != None:
            torch.save(stful.state_dict(), _path.joinpath(name+'.pth'))



def get_model(config, dataset_len, num_classes, _path=None, device='cpu'):
    _path = Path(THIS_SCRIPT_DIR).joinpath(_path).resolve()

    if config.use_mind:
        in_channels = 12
    else:
        in_channels = 1

    lraspp = torchvision.models.segmentation.lraspp_mobilenet_v3_large(
        pretrained=False, progress=True, num_classes=num_classes
    )
    set_module(lraspp, 'backbone.0.0',
        torch.nn.Conv2d(in_channels, 16, kernel_size=(3, 3), stride=(2, 2),
                        padding=(1, 1), bias=False)
    )
    # set_module(lraspp, 'classifier.scale.2',
    #     torch.nn.Identity()
    # )
    lraspp.register_parameter('sigmoid_offset', nn.Parameter(torch.tensor([0.])))
    lraspp.to(device)
    print(f"Param count lraspp: {sum(p.numel() for p in lraspp.parameters())}")

    optimizer = torch.optim.AdamW(lraspp.parameters(), lr=config.lr)
    scaler = amp.GradScaler()

    # Add data paramters embedding and optimizer
    if config.data_param_mode == str(DataParamMode.INSTANCE_PARAMS):
        embedding = nn.Embedding(dataset_len, 1, sparse=True)
        # p_offset = torch.zeros(1, layout=torch.strided, requires_grad=True)
        # p_offset.grad = torch.sparse_coo_tensor([[0]], 1., size=(1,))

        # embedding.register_parameter('sigmoid_offset', nn.Parameter(torch.tensor([0.])))
        # embedding.sigmoid_offset.register_hook(lambda grad: torch.sparse_coo_tensor([[0]], grad, size=(1,)))
        embedding = embedding.to(device)

    elif config.data_param_mode == str(DataParamMode.GRIDDED_INSTANCE_PARAMS):
        embedding = nn.Embedding(dataset_len*config.grid_size_y*config.grid_size_x, 1, sparse=True).to(device)
    else:
        embedding = None


    if str(config.data_param_mode) != str(DataParamMode.DISABLED):
        optimizer_dp = torch.optim.SparseAdam(
            embedding.parameters(), lr=config.lr_inst_param,
            betas=(0.9, 0.999), eps=1e-08)
        torch.nn.init.normal_(embedding.weight.data, mean=config.init_inst_param, std=0.00)

        if _path and _path.is_dir():
            print(f"Loading embedding and dp_optimizer from {_path}")
            optimizer_dp.load_state_dict(torch.load(_path.joinpath('optimizer_dp.pth'), map_location=device))
            embedding.load_state_dict(torch.load(_path.joinpath('embedding.pth'), map_location=device))

        print(f"Param count embedding: {sum(p.numel() for p in embedding.parameters())}")

    else:
        optimizer_dp = None

    if _path and _path.is_dir():
        print(f"Loading lr-aspp model, optimizers and grad scalers from {_path}")
        lraspp.load_state_dict(torch.load(_path.joinpath('lraspp.pth'), map_location=device))
        optimizer.load_state_dict(torch.load(_path.joinpath('optimizer.pth'), map_location=device))
        scaler.load_state_dict(torch.load(_path.joinpath('scaler.pth'), map_location=device))
    else:
        print("Generating fresh lr-aspp model, optimizer and grad scaler.")

    return (lraspp, optimizer, optimizer_dp, embedding, scaler)


# %%
def get_global_idx(fold_idx, epoch_idx, max_epochs):
    # Get global index e.g. 2250 for fold_idx=2, epoch_idx=250 @ max_epochs<1000
    return 10**len(str(int(max_epochs)))*fold_idx + epoch_idx



def save_parameter_figure(_path, title, text, parameters, reweighted_parameters, dices):
    # Show weights and weights with compensation
    fig, axs = plt.subplots(1,2, figsize=(12, 4), dpi=80)
    sc1 = axs[0].scatter(
        range(len(parameters)),
        parameters.cpu().detach(), c=dices,s=1, cmap='plasma', vmin=0., vmax=1.)
    sc2 = axs[1].scatter(
        range(len(reweighted_parameters)),
        reweighted_parameters.cpu().detach(), s=1,c=dices, cmap='plasma', vmin=0., vmax=1.)

    fig.suptitle(title, fontsize=14)
    fig.text(0, 0, text)
    axs[0].set_title('Bare parameters')
    axs[1].set_title('Reweighted parameters')
    axs[0].set_ylim(-10, 10)
    axs[1].set_ylim(-3, 1)
    plt.colorbar(sc2)
    plt.savefig(_path)
    plt.clf()
    plt.close()



def calc_inst_parameters_in_target_pos_ratio(dpm, disturbed_inst_idxs, target_pos='min'):

    assert target_pos == 'min' or target_pos == 'max', "Value of target_pos must be 'min' or 'max'."
    descending = False if target_pos == 'min' else True

    target_len = len(disturbed_inst_idxs)

    disturbed_params = dpm.get_parameter_list(inst_keys=disturbed_inst_idxs)
    all_params = sorted(dpm.get_parameter_list(inst_keys='all'), reverse=descending)
    target_param_ids = [id(param) for param in all_params[:target_len]]

    ratio = [1. for param in disturbed_params if id(param) in target_param_ids]
    ratio = sum(ratio)/target_len
    return ratio

def log_data_parameter_stats(log_path, epx, data_parameters):
    """Log stats for data parameters on wandb."""
    wandb.log({f'{log_path}/highest': torch.max(data_parameters).item()}, step=epx)
    wandb.log({f'{log_path}/lowest': torch.min(data_parameters).item()}, step=epx)
    wandb.log({f'{log_path}/mean': torch.mean(data_parameters).item()}, step=epx)
    wandb.log({f'{log_path}/std': torch.std(data_parameters).item()}, step=epx)



def reset_determinism():
    torch.manual_seed(0)
    random.seed(0)
    np.random.seed(0)
    # torch.use_deterministic_algorithms(True)




def log_class_dices(log_prefix, log_postfix, class_dices, log_idx):
    if not class_dices:
        return

    for cls_name in class_dices[0].keys():
        log_path = f"{log_prefix}{cls_name}{log_postfix}"

        cls_dices = list(map(lambda dct: dct[cls_name], class_dices))
        mean_per_class =np.nanmean(cls_dices)
        print(log_path, f"{mean_per_class*100:.2f}%")
        wandb.log({log_path: mean_per_class}, step=log_idx)

def CELoss(logits, targets, bin_weight=None):
    # -logits[0,targets[0,0,0],0,0]+torch.log(logits[0,:,0,0].exp().sum())
    targets = torch.nn.functional.one_hot(targets).permute(0,3,1,2)
    loss = -targets*F.log_softmax(logits, 1)

    if bin_weight is not None:
        brdcast_shape = torch.Size((loss.shape[0], loss.shape[1], *((loss.dim()-2)*[1])))
        inv_weight = (bin_weight+np.exp(1)).log()+np.exp(1)
        inv_weight = inv_weight/inv_weight.mean()
        loss = inv_weight.view(brdcast_shape)*loss

    return loss.sum(dim=1)

# %%
def map_embedding_idxs(idxs, grid_size_y, grid_size_x):
    with torch.no_grad():
        t_sz = grid_size_y * grid_size_x
        return ((idxs*t_sz).long().repeat(t_sz).view(t_sz, idxs.numel())+torch.tensor(range(t_sz)).to(idxs).view(t_sz,1)).permute(1,0).reshape(-1)

def inference_wrap(lraspp, b_img, use_mind=True):
    with torch.inference_mode():
        if use_mind:
            b_out = lraspp(
                mindssc(b_img.view(1,1,1,b_img.shape[-2],b_img.shape[-1]).float()).squeeze(2)
            )['out']
        else:
            b_out = lraspp(b_img.view(1,1,b_img.shape[-2],b_img.shape[-1]).float())['out']

        b_out = b_out.argmax(1)
        return b_out

def train_DL(run_name, config, training_dataset):
    reset_determinism()

    # Configure folds
    kf = KFold(n_splits=config.num_folds)
    kf.get_n_splits(training_dataset)

    fold_iter = enumerate(kf.split(training_dataset))

    if config.get('fold_override', None):
        selected_fold = config.get('fold_override', 0)
        fold_iter = list(fold_iter)[selected_fold:selected_fold+1]
    elif config.only_first_fold:
        fold_iter = list(fold_iter)[0:1]

    if config.wandb_mode != 'disabled':
        # Log dataset info
        training_dataset.eval()
        dataset_info = [[smp['dataset_idx'], smp['id'], smp['image_path'], smp['label_path']] \
                        for smp in training_dataset]
        wandb.log({'datasets/training_dataset':wandb.Table(columns=['dataset_idx', 'id', 'image', 'label'], data=dataset_info)}, step=0)

    fold_means_no_bg = []

    for fold_idx, (train_idxs, val_idxs) in fold_iter:
        train_idxs = torch.tensor(train_idxs)
        val_idxs = torch.tensor(val_idxs)

        # Training happens in 2D, validation happens in 3D:
        # Read 2D dataset idxs which are used for training,
        # get their 3D super-ids by 3d dataset length
        # and substract these from all 3D ids to get val_3d_idxs
        trained_3d_dataset_idxs = {dct['3d_dataset_idx'] \
             for dct in training_dataset.get_id_dicts() if dct['2d_dataset_idx'] in train_idxs.tolist()}
        val_3d_idxs = set(range(training_dataset.__len__(yield_2d_override=False))) - trained_3d_dataset_idxs
        val_3d_long_ids = {dct['3d_id'] \
             for dct in training_dataset.get_id_dicts() if dct['3d_dataset_idx'] in val_3d_idxs}
        val_3d_short_ids = set([_id[:4] for _id in val_3d_long_ids])

        # Get only unique 3D val images and labels even if multiple
        # lables for one 3D image exist
        unique_img_val_3d_ids = []
        for short_id in val_3d_short_ids:
            for long_id in val_3d_long_ids:
                if short_id in long_id:
                    unique_img_val_3d_ids.append(long_id)
                    break

        print("Will run validation with these 3D samples:", val_3d_idxs)

        _, _, all_modified_segs = training_dataset.get_data()

        non_empty_train_idxs = train_idxs[(all_modified_segs[train_idxs].sum(dim=(-2,-1)) > 0)]

        ### Disturb dataset (only non-emtpy idxs)###
        proposed_disturbed_idxs = np.random.choice(non_empty_train_idxs, size=int(len(non_empty_train_idxs)*config.disturbed_percentage), replace=False)
        proposed_disturbed_idxs = torch.tensor(proposed_disturbed_idxs)
        training_dataset.disturb_idxs(proposed_disturbed_idxs,
            disturbance_mode=config.disturbance_mode,
            disturbance_strength=config.disturbance_strength
        )

        disturbed_bool_vect = torch.zeros(len(training_dataset))
        disturbed_bool_vect[training_dataset.disturbed_idxs] = 1.

        clean_idxs = train_idxs[np.isin(train_idxs, training_dataset.disturbed_idxs, invert=True)]
        print("Disturbed indexes:", sorted(training_dataset.disturbed_idxs))

        if clean_idxs.numel() < 200:
            print(f"Clean indexes: {sorted(clean_idxs.tolist())}")

        wandb.log({f'datasets/disturbed_idxs_fold{fold_idx}':wandb.Table(columns=['train_idxs'], data=[[idx] for idx in training_dataset.disturbed_idxs])},
            step=get_global_idx(fold_idx, 0, config.epochs))

        ### Configure MIND ###
        if config.use_mind:
            in_channels = 12
        else:
            in_channels = 1

        class_weights = 1/(torch.bincount(all_modified_segs.reshape(-1).long())).float().pow(.35)
        class_weights /= class_weights.mean()

        ### Add train sampler and dataloaders ##
        train_subsampler = torch.utils.data.SubsetRandomSampler(train_idxs)
        # val_subsampler = torch.utils.data.SubsetRandomSampler(val_idxs)

        train_dataloader = DataLoader(training_dataset, batch_size=config.batch_size,
            sampler=train_subsampler, pin_memory=True, drop_last=False,
            # collate_fn=training_dataset.get_efficient_augmentation_collate_fn()
        )

        training_dataset.set_augment_at_collate(False)

#         val_dataloader = DataLoader(training_dataset, batch_size=config.val_batch_size,
#                                     sampler=val_subsampler, pin_memory=True, drop_last=False)

        ### Get model, data parameters, optimizers for model and data parameters, as well as grad scaler ###
        epx_start = config.get('checkpoint_epx', 0)

        if config.checkpoint_name:
            # Load from checkpoint
            _path = f"{config.mdl_save_prefix}/{config.checkpoint_name}_fold{fold_idx}_epx{epx_start}"
        else:
            _path = f"{config.mdl_save_prefix}/{wandb.run.name}_fold{fold_idx}_epx{epx_start}"

        (lraspp, optimizer, optimizer_dp, embedding, scaler) = get_model(config, len(training_dataset), len(training_dataset.label_tags), _path=_path, device='cuda')

        scheduler = torch.optim.lr_scheduler.CosineAnnealingWarmRestarts(
            optimizer, T_0=500, T_mult=2)

        if optimizer_dp:
            scheduler_dp = torch.optim.lr_scheduler.CosineAnnealingWarmRestarts(
                optimizer_dp, T_0=500, T_mult=2)
        else:
            scheduler_dp = None

        t0 = time.time()

        # Prepare corr coefficient scoring
        training_dataset.eval(use_modified=True)
        wise_labels, mod_labels = list(zip(*[(sample['label'], sample['modified_label']) \
            for sample in training_dataset]))
        wise_labels, mod_labels = torch.stack(wise_labels), torch.stack(mod_labels)

        wise_dice = dice2d(
            torch.nn.functional.one_hot(wise_labels, len(training_dataset.label_tags)),
            torch.nn.functional.one_hot(mod_labels, len(training_dataset.label_tags)),
            one_hot_torch_style=True, nan_for_unlabeled_target=False
        )
        gt_num = (mod_labels > 0).sum(dim=(-2,-1))
        t_metric = (gt_num+np.exp(1)).log()+np.exp(1)

        if str(config.data_param_mode) == str(DataParamMode.GRIDDED_INSTANCE_PARAMS):
            union_wise_mod_label = torch.logical_or(wise_labels, mod_labels)
            union_wise_mod_label = union_wise_mod_label.cuda()

        class_weights = class_weights.cuda()
        gt_num = gt_num.cuda()
        t_metric = t_metric.cuda()

        for epx in range(epx_start, config.epochs):
            global_idx = get_global_idx(fold_idx, epx, config.epochs)

            lraspp.train()

            ### Disturb samples ###
            training_dataset.train(use_modified=(epx >= config.start_disturbing_after_ep))
            wandb.log({"use_modified": float(training_dataset.use_modified)}, step=global_idx)

            epx_losses = []
            dices = []
            class_dices = []

            # Load data
            for batch_idx, batch in enumerate(train_dataloader):

                optimizer.zero_grad()
                if optimizer_dp:
                    optimizer_dp.zero_grad()

                b_img = batch['image']
                b_seg = batch['label']
                b_spat_aug_grid = batch['spat_augment_grid']

                b_seg_modified = batch['modified_label']
                b_idxs_dataset = batch['dataset_idx']
                b_img = b_img.float()

                b_img = b_img.cuda()
                b_seg_modified = b_seg_modified.cuda()
                b_idxs_dataset = b_idxs_dataset.cuda()
                b_seg = b_seg.cuda()
                b_spat_aug_grid = b_spat_aug_grid.cuda()

                if config.use_mind:
                    b_img = mindssc(b_img.unsqueeze(1).unsqueeze(1)).squeeze(2)
                else:
                    b_img = b_img.unsqueeze(1)
                ### Forward pass ###
                with amp.autocast(enabled=True):
                    assert b_img.dim() == 4, \
                        f"Input image for model must be 4D: BxCxHxW but is {b_img.shape}"

                    logits = lraspp(b_img)['out']

                    ### Calculate loss ###
                    assert logits.dim() == 4, \
                        f"Input shape for loss must be BxNUM_CLASSESxHxW but is {logits.shape}"
                    assert b_seg_modified.dim() == 3, \
                        f"Target shape for loss must be BxHxW but is {b_seg_modified.shape}"

                    if config.data_param_mode == str(DataParamMode.INSTANCE_PARAMS):
                        batch_bins = torch.zeros([len(b_idxs_dataset), len(training_dataset.label_tags)]).to(logits.device)
                        bin_list = [slc.view(-1).bincount() for slc in b_seg_modified]
                        for b_idx, _bins in enumerate(bin_list):
                            batch_bins[b_idx][:len(_bins)] = _bins

                        loss = nn.CrossEntropyLoss(reduction='none')(logits, b_seg_modified)
                        # loss = CELoss(logits, b_seg_modified, bin_weight=batch_bins)
                        loss = loss.mean((-1,-2))

                        bare_weight = embedding(b_idxs_dataset).squeeze()

                        weight = torch.sigmoid(bare_weight)
                        weight = weight/weight.mean()

                        # This improves scores significantly: Reweight with log(gt_numel)
                        weight = weight/t_metric[b_idxs_dataset]

                        # Prepare logits for scoring
                        logits_for_score = logits.argmax(1)

                        if config.use_risk_regularization:
                            p_pred_num = (logits_for_score > 0).sum(dim=(-2,-1)).detach()
                            risk_regularization = -weight*p_pred_num/(logits_for_score.shape[-2]*logits_for_score.shape[-1])
                            loss = (loss*weight).sum() + risk_regularization.sum()
                        else:
                            loss = (loss*weight).sum()

                    elif config.data_param_mode == str(DataParamMode.GRIDDED_INSTANCE_PARAMS):
                        loss = nn.CrossEntropyLoss(reduction='none')(logits, b_seg_modified)
                        m_dp_idxs = map_embedding_idxs(b_idxs_dataset, config.grid_size_y, config.grid_size_x)
                        weight = embedding(m_dp_idxs)
                        weight = weight.reshape(-1, config.grid_size_y, config.grid_size_x)
                        weight = weight.unsqueeze(1)
                        weight = torch.nn.functional.interpolate(
                            weight,
                            size=(b_seg_modified.shape[-2:]),
                            mode='bilinear',
                            align_corners=True
                        )
                        weight = weight/weight.mean()
                        weight = F.grid_sample(weight, b_spat_aug_grid,
                            padding_mode='border', align_corners=False)
                        loss = (loss.unsqueeze(1)*weight).sum()

                        # Prepare logits for scoring
                        logits_for_score = (logits*weight).argmax(1)

                    else:
                        loss = nn.CrossEntropyLoss(class_weights)(logits, b_seg_modified)
                        # Prepare logits for scoring
                        logits_for_score = logits.argmax(1)

                scaler.scale(loss).backward()
                scaler.step(optimizer)

                if str(config.data_param_mode) != str(DataParamMode.DISABLED):
                    scaler.step(optimizer_dp)

                scaler.update()

                epx_losses.append(loss.item())

                # Calculate dice score
                b_dice = dice2d(
                    torch.nn.functional.one_hot(logits_for_score, len(training_dataset.label_tags)),
                    torch.nn.functional.one_hot(b_seg, len(training_dataset.label_tags)), # Calculate dice score with original segmentation (no disturbance)
                    one_hot_torch_style=True
                )

                dices.append(get_batch_dice_over_all(
                    b_dice, exclude_bg=True))
                class_dices.append(get_batch_dice_per_class(
                    b_dice, training_dataset.label_tags, exclude_bg=True))

                ###  Scheduler management ###
                if config.use_cosine_annealing:
                    scheduler.step()

<<<<<<< HEAD
                if config.save_dp_figures and batch_idx % 10 == 0:
=======
                if batch_idx % 10 == 0:
>>>>>>> 74881a14
                    # Output data parameter figure
                    train_params = embedding.weight[train_idxs].squeeze()
                    # order = np.argsort(train_params.cpu().detach()) # Order by DP value
                    order = torch.arange(len(train_params))
                    wise_corr_coeff = np.corrcoef(train_params.cpu().detach(), wise_dice[train_idxs][:,1].cpu().detach())[0,1]
                    dp_figure_path = Path(f"data/output_figures/{wandb.run.name}_fold{fold_idx}/dp_figure_epx{epx:03d}_batch{batch_idx:03d}.png")
                    dp_figure_path.parent.mkdir(parents=True, exist_ok=True)
                    save_parameter_figure(dp_figure_path, wandb.run.name, f"corr. coeff. DP vs. dice(expert label, train gt): {wise_corr_coeff:4f}",
                        train_params[order], train_params[order]/t_metric[train_idxs][order], dices=wise_dice[train_idxs][:,1][order])

                if config.debug:
                    break

            ### Logging ###
            print(f"### Log epoch {epx} @ {time.time()-t0:.2f}s")
            print("### Training")
            ### Log wandb data ###
            # Log the epoch idx per fold - so we can recover the diagram by setting
            # ref_epoch_idx as x-axis in wandb interface
            wandb.log({"ref_epoch_idx": epx}, step=global_idx)

            mean_loss = torch.tensor(epx_losses).mean()
            wandb.log({f'losses/loss_fold{fold_idx}': mean_loss}, step=global_idx)

            mean_dice = np.nanmean(dices)
            print(f'dice_mean_wo_bg_fold{fold_idx}', f"{mean_dice*100:.2f}%")
            wandb.log({f'scores/dice_mean_wo_bg_fold{fold_idx}': mean_dice}, step=global_idx)

            log_class_dices("scores/dice_mean_", f"_fold{fold_idx}", class_dices, global_idx)

            # Log data parameters of disturbed samples
            if str(config.data_param_mode) != str(DataParamMode.DISABLED):
                # Calculate dice score corr coeff (unknown to network)
                train_params = embedding.weight[train_idxs].squeeze()
                order = np.argsort(train_params.cpu().detach())
                wise_corr_coeff = np.corrcoef(train_params[order].cpu().detach(), wise_dice[train_idxs][:,1][order].cpu().detach())[0,1]

                wandb.log(
                    {f'data_parameters/wise_corr_coeff_fold{fold_idx}': wise_corr_coeff},
                    step=global_idx
                )
                print(f'data_parameters/wise_corr_coeff_fold{fold_idx}', f"{wise_corr_coeff:.2f}")

                # Log stats of data parameters and figure
                log_data_parameter_stats(f'data_parameters/iter_stats_fold{fold_idx}', global_idx, embedding.weight.data)

                # Map gridded instance parameters
                if str(config.data_param_mode) == str(DataParamMode.GRIDDED_INSTANCE_PARAMS):
                    m_tr_idxs = map_embedding_idxs(train_idxs,
                        config.grid_size_y, config.grid_size_x
                    ).cuda()
                    masks = union_wise_mod_label[train_idxs].float()
                    masked_weights = torch.nn.functional.interpolate(
                        embedding(m_tr_idxs).view(-1,1,config.grid_size_y, config.grid_size_x),
                        size=(masks.shape[-2:]),
                        mode='bilinear',
                        align_corners=True
                    ).squeeze(1) * masks
                    masked_weights[masked_weights==0.] = float('nan')

            if (epx % config.save_every == 0 and epx != 0) \
                or (epx+1 == config.epochs):
                _path = f"{config.mdl_save_prefix}/{wandb.run.name}_fold{fold_idx}_epx{epx}"
                save_model(
                    _path,
                    lraspp=lraspp,
                    optimizer=optimizer, optimizer_dp=optimizer_dp,
                    scheduler=scheduler, scheduler_dp=scheduler_dp,
                    embedding=embedding,
                    scaler=scaler)
                (lraspp, optimizer, optimizer_dp, embedding, scaler) = get_model(config, len(training_dataset), len(training_dataset.label_tags), _path=_path, device='cuda')

            print()
            print("### Validation")
            lraspp.eval()
            training_dataset.eval()

            val_dices = []
            val_class_dices = []

            with amp.autocast(enabled=True):
                with torch.no_grad():
                    for val_idx in val_3d_idxs:
                        val_sample = training_dataset.get_3d_item(val_idx)
                        stack_dim = training_dataset.yield_2d_normal_to
                        # Create batch out of single val sample
                        b_val_img = val_sample['image'].unsqueeze(0)
                        b_val_seg = val_sample['label'].unsqueeze(0)

                        B = b_val_img.shape[0]

                        b_val_img = b_val_img.unsqueeze(1).float().cuda()
                        b_val_seg = b_val_seg.cuda()
                        b_val_img_2d = make_2d_stack_from_3d(b_val_img, stack_dim=stack_dim)

                        if config.use_mind:
                            b_val_img_2d = mindssc(b_val_img_2d.unsqueeze(1)).squeeze(2)

                        output_val = lraspp(b_val_img_2d)['out']

                        # Prepare logits for scoring
                        # Scoring happens in 3D again - unstack batch tensor again to stack of 3D
                        val_logits_for_score = output_val.argmax(1)
                        val_logits_for_score_3d = make_3d_from_2d_stack(
                            val_logits_for_score.unsqueeze(1), stack_dim, B
                        ).squeeze(1)

                        b_val_dice = dice3d(
                            torch.nn.functional.one_hot(val_logits_for_score_3d, len(training_dataset.label_tags)),
                            torch.nn.functional.one_hot(b_val_seg, len(training_dataset.label_tags)),
                            one_hot_torch_style=True
                        )

                        # Get mean score over batch
                        val_dices.append(get_batch_dice_over_all(
                            b_val_dice, exclude_bg=True))

                        val_class_dices.append(get_batch_dice_per_class(
                            b_val_dice, training_dataset.label_tags, exclude_bg=True))

                        if config.do_plot:
                            print(f"Validation 3D image label/ground-truth {val_3d_idxs}")
                            print(get_batch_dice_over_all(
                            b_val_dice, exclude_bg=False))
                            # display_all_seg_slices(b_seg.unsqueeze(1), logits_for_score)
                            display_seg(in_type="single_3D",
                                reduce_dim="W",
                                img=val_sample['image'].unsqueeze(0).cpu(),
                                seg=val_logits_for_score_3d.squeeze(0).cpu(), # CHECK TODO
                                ground_truth=b_val_seg.squeeze(0).cpu(),
                                crop_to_non_zero_seg=True,
                                crop_to_non_zero_gt=True,
                                alpha_seg=.3,
                                alpha_gt=.0
                            )

                    mean_val_dice = np.nanmean(val_dices)
                    print(f'val_dice_mean_wo_bg_fold{fold_idx}', f"{mean_val_dice*100:.2f}%")
                    wandb.log({f'scores/val_dice_mean_wo_bg_fold{fold_idx}': mean_val_dice}, step=global_idx)
                    log_class_dices("scores/val_dice_mean_", f"_fold{fold_idx}", val_class_dices, global_idx)

            print()
            # End of training loop

            if config.debug:
                break

        if str(config.data_param_mode) != str(DataParamMode.DISABLED):
            # Write sample data

            training_dataset.eval(use_modified=True)
            all_idxs = torch.tensor(range(len(training_dataset))).cuda()
            train_label_snapshot_path = Path(THIS_SCRIPT_DIR).joinpath(f"data/output/{wandb.run.name}_fold{fold_idx}_epx{epx}/train_label_snapshot.pth")
            seg_viz_out_path = Path(THIS_SCRIPT_DIR).joinpath(f"data/output/{wandb.run.name}_fold{fold_idx}_epx{epx}/data_parameter_weighted_samples.png")

            train_label_snapshot_path.parent.mkdir(parents=True, exist_ok=True)

            if str(config.data_param_mode) == str(DataParamMode.INSTANCE_PARAMS):
                dp_weights = embedding(all_idxs)
                save_data = []
                data_generator = zip(
                    dp_weights[train_idxs], \
                    disturbed_bool_vect[train_idxs],
                    torch.utils.data.Subset(training_dataset, train_idxs)
                )

                for dp_weight, disturb_flg, sample in data_generator:
                    data_tuple = ( \
                        dp_weight,
                        bool(disturb_flg.item()),
                        sample['id'],
                        sample['dataset_idx'],
                        sample['image'],
                        sample['label'],
                        sample['modified_label'],
                        inference_wrap(lraspp, sample['image'].cuda(), use_mind=config.use_mind)
                    )
                    save_data.append(data_tuple)

                save_data = sorted(save_data, key=lambda tpl: tpl[0])
                (dp_weight, disturb_flags,
                 d_ids, dataset_idxs, _2d_imgs,
                 _2d_labels, _2d_modified_labels, _2d_predictions) = zip(*save_data)

                dp_weight = torch.stack(dp_weight)
                dataset_idxs = torch.stack(dataset_idxs)
                _2d_imgs = torch.stack(_2d_imgs)
                _2d_labels = torch.stack(_2d_labels)
                _2d_modified_labels = torch.stack(_2d_modified_labels)
                _2d_predictions = torch.stack(_2d_predictions)

                torch.save(
                    {
                        'data_parameters': dp_weight.cpu(),
                        'disturb_flags': disturb_flags,
                        'd_ids': d_ids,
                        'dataset_idxs': dataset_idxs.cpu(),
                        'labels': _2d_labels.cpu().to_sparse(),
                        'modified_labels': _2d_modified_labels.cpu().to_sparse(),
                        'train_predictions': _2d_predictions.cpu().to_sparse(),
                    },
                    train_label_snapshot_path
                )

            elif str(config.data_param_mode) == str(DataParamMode.GRIDDED_INSTANCE_PARAMS):
                # Log histogram of clean and disturbed parameters
                m_all_idxs = map_embedding_idxs(all_idxs,
                        config.grid_size_y, config.grid_size_x
                ).cuda()
                masks = union_wise_mod_label[all_idxs].float()
                all_weights = torch.nn.functional.interpolate(
                    embedding(m_all_idxs).view(-1,1,config.grid_size_y, config.grid_size_x),
                    size=(masks.shape[-2:]),
                    mode='bilinear',
                    align_corners=True
                ).squeeze(1)

                masked_weights = all_weights * masks
                masked_weights[masked_weights==0.] = float('nan')
                dp_weights = np.nanmean(masked_weights.detach().cpu(), axis=(-2,-1))

                weightmap_out_path = Path(THIS_SCRIPT_DIR).joinpath(f"data/output/{wandb.run.name}_fold{fold_idx}_epx{epx}/data_parameter_weightmap.png")

                save_data = []
                data_generator = zip(
                    dp_weights[train_idxs],
                    all_weights[train_idxs],
                    disturbed_bool_vect[train_idxs],
                    torch.utils.data.Subset(training_dataset,train_idxs)
                )

                for dp_weight, weightmap, disturb_flg, sample in data_generator:
                    data_tuple = (
                        dp_weight,
                        weightmap,
                        bool(disturb_flg.item()),
                        sample['id'],
                        sample['dataset_idx'],
                        sample['image'],
                        sample['label'],
                        sample['modified_label']
                    )
                    save_data.append(data_tuple)

                save_data = sorted(save_data, key=lambda tpl: tpl[0])

                (dp_weight, dp_weightmap, disturb_flags,
                 d_ids, dataset_idxs, _2d_imgs,
                 _2d_labels, _2d_modified_labels) = zip(*save_data)

                dp_weight = torch.stack(dp_weight)
                dp_weightmap = torch.stack(dp_weightmap)
                dataset_idxs = torch.stack(dataset_idxs)
                _2d_imgs = torch.stack(_2d_imgs)
                _2d_labels = torch.stack(_2d_labels)
                _2d_modified_labels = torch.stack(_2d_modified_labels)
                _2d_predictions = torch.stack(_2d_predictions)

                torch.save(
                    {
                        'data_parameters': dp_weight.cpu(),
                        'data_parameter_weightmaps': dp_weightmap.cpu(),
                        'disturb_flags': disturb_flags,
                        'd_ids': d_ids,
                        'dataset_idxs': dataset_idxs.cpu(),
                        'labels': _2d_labels.cpu().to_sparse(),
                        'modified_labels': _2d_modified_labels.cpu().to_sparse(),
                        'train_predictions': _2d_predictions.cpu().to_sparse(),
                    },
                    train_label_snapshot_path
                )

                print("Writing weight map image.")
                weightmap_out_path = Path(THIS_SCRIPT_DIR).joinpath(f"data/output/{wandb.run.name}_fold{fold_idx}_epx{epx}_data_parameter_weightmap.png")
                visualize_seg(in_type="batch_2D",
                    img=torch.stack(dp_weightmap).unsqueeze(1),
                    seg=torch.stack(_2d_modified_labels),
                    alpha_seg = 0.,
                    n_per_row=70,
                    overlay_text=overlay_text_list,
                    annotate_color=(0,255,255),
                    frame_elements=disturb_flags,
                    file_path=weightmap_out_path,
                )

            if len(training_dataset.disturbed_idxs) > 0:
                # Log histogram
                separated_params = list(zip(dp_weights[clean_idxs], dp_weights[training_dataset.disturbed_idxs]))
                s_table = wandb.Table(columns=['clean_idxs', 'disturbed_idxs'], data=separated_params)
                fields = {"primary_bins" : "clean_idxs", "secondary_bins" : "disturbed_idxs", "title" : "Data parameter composite histogram"}
                composite_histogram = wandb.plot_table(vega_spec_name="rap1ide/composite_histogram", data_table=s_table, fields=fields)
                wandb.log({f"data_parameters/separated_params_fold_{fold_idx}": composite_histogram})

            # Write out data of modified and un-modified labels and an overview image
            print("Writing train sample image.")
            # overlay text example: d_idx=0, dp_i=1.00, dist? False
            overlay_text_list = [f"id:{d_id} dp:{instance_p.item():.2f}" \
                for d_id, instance_p, disturb_flg in zip(d_ids, dp_weight, disturb_flags)]

            visualize_seg(in_type="batch_2D",
                img=interpolate_sample(b_label=_2d_labels, scale_factor=.5, yield_2d=True)[1].unsqueeze(1),
                seg=interpolate_sample(b_label=4*_2d_predictions.squeeze(1), scale_factor=.5, yield_2d=True)[1],
                ground_truth=interpolate_sample(b_label=_2d_modified_labels, scale_factor=.5, yield_2d=True)[1],
                crop_to_non_zero_seg=False,
                alpha_seg = .5,
                alpha_gt = .5,
                n_per_row=70,
                overlay_text=overlay_text_list,
                annotate_color=(0,255,255),
                frame_elements=disturb_flags,
                file_path=seg_viz_out_path,
            )
        # End of fold loop


# %%
# Config overrides
# config_dict['wandb_mode'] = 'disabled'
# config_dict['debug'] = True
# Model loading
# config_dict['checkpoint_name'] = 'treasured-water-717'
# # config_dict['fold_override'] = 0
# config_dict['checkpoint_epx'] = 39

# Define sweep override dict
sweep_config_dict = dict(
    method='grid',
    metric=dict(goal='maximize', name='scores/val_dice_mean_tumour_fold0'),
    parameters=dict(
        # disturbance_mode=dict(
        #     values=[
        #        'LabelDisturbanceMode.AFFINE',
        #     ]
        # ),
        #     values=[
        #        'LabelDisturbanceMode.AFFINE',
        #     ]
        # ),
        # reg_state=dict(
        #     values=['best','combined']
        # ),
        # disturbance_strength=dict(
        #     values=[0.1, 0.2, 0.5, 1.0, 2.0, 5.0]
        # ),
        # disturbed_percentage=dict(
        #     values=[0.3, 0.6]
        # ),
        data_param_mode=dict(
            values=[
                DataParamMode.INSTANCE_PARAMS,
                DataParamMode.DISABLED,
            ]
        ),
        # use_risk_regularization=dict(
        #     values=[False, True]
        # )
    )
)

# %%
def normal_run():
    with wandb.init(project="curriculum_deeplab", group="training", job_type="train",
            config=config_dict, settings=wandb.Settings(start_method="thread"),
            mode=config_dict['wandb_mode']
        ) as run:

        run_name = run.name
        config = wandb.config
        training_dataset = prepare_data(config)
        train_DL(run_name, config, training_dataset)

def sweep_run():
    with wandb.init() as run:
        run = wandb.init(
            settings=wandb.Settings(start_method="thread"),
            mode=config_dict['wandb_mode']
        )

        run_name = run.name
        config = wandb.config
        training_dataset = prepare_data(config)
        train_DL(run_name, config, training_dataset)


if config_dict['do_sweep']:
    # Integrate all config_dict entries into sweep_dict.parameters -> sweep overrides config_dict
    cp_config_dict = copy.deepcopy(config_dict)
    # cp_config_dict.update(copy.deepcopy(sweep_config_dict['parameters']))
    for del_key in sweep_config_dict['parameters'].keys():
        if del_key in cp_config_dict:
            del cp_config_dict[del_key]
    merged_sweep_config_dict = copy.deepcopy(sweep_config_dict)
    # merged_sweep_config_dict.update(cp_config_dict)
    for key, value in cp_config_dict.items():
        merged_sweep_config_dict['parameters'][key] = dict(value=value)
    # Convert enum values in parameters to string. They will be identified by their numerical index otherwise
    for key, param_dict in merged_sweep_config_dict['parameters'].items():
        if 'value' in param_dict and isinstance(param_dict['value'], Enum):
            param_dict['value'] = str(param_dict['value'])
        if 'values' in param_dict:
            param_dict['values'] = [str(elem) if isinstance(elem, Enum) else elem for elem in param_dict['values']]

        merged_sweep_config_dict['parameters'][key] = param_dict

    sweep_id = wandb.sweep(merged_sweep_config_dict, project="curriculum_deeplab")
    wandb.agent(sweep_id, function=sweep_run)

else:
    normal_run()


# %%
# def inference_DL(run_name, config, inf_dataset):

#     score_dicts = []

#     fold_iter = range(config.num_folds)
#     if config_dict['only_first_fold']:
#         fold_iter = fold_iter[0:1]

#     for fold_idx in fold_iter:
#         lraspp, *_ = load_model(f"{config.mdl_save_prefix}_fold{fold_idx}", config, len(validation_dataset))

#         lraspp.eval()
#         inf_dataset.eval()
#         stack_dim = config.yield_2d_normal_to

#         inf_dices = []
#         inf_dices_tumour = []
#         inf_dices_cochlea = []

#         for inf_sample in inf_dataset:
#             global_idx = get_global_idx(fold_idx, sample_idx, config.epochs)
#             crossmoda_id = sample['crossmoda_id']
#             with amp.autocast(enabled=True):
#                 with torch.no_grad():

#                     # Create batch out of single val sample
#                     b_inf_img = inf_sample['image'].unsqueeze(0)
#                     b_inf_seg = inf_sample['label'].unsqueeze(0)

#                     B = b_inf_img.shape[0]

#                     b_inf_img = b_inf_img.unsqueeze(1).float().cuda()
#                     b_inf_seg = b_inf_seg.cuda()
#                     b_inf_img_2d = make_2d_stack_from_3d(b_inf_img, stack_dim=stack_dim)

#                     if config.use_mind:
#                         b_inf_img_2d = mindssc(b_inf_img_2d.unsqueeze(1)).squeeze(2)

#                     output_inf = lraspp(b_inf_img_2d)['out']

#                     # Prepare logits for scoring
#                     # Scoring happens in 3D again - unstack batch tensor again to stack of 3D
#                     inf_logits_for_score = make_3d_from_2d_stack(output_inf, stack_dim, B)
#                     inf_logits_for_score = inf_logits_for_score.argmax(1)

#                     inf_dice = dice3d(
#                         torch.nn.functional.one_hot(inf_logits_for_score, 3),
#                         torch.nn.functional.one_hot(b_inf_seg, 3),
#                         one_hot_torch_style=True
#                     )
#                     inf_dices.append(get_batch_dice_wo_bg(inf_dice))
#                     inf_dices_tumour.append(get_batch_dice_tumour(inf_dice))
#                     inf_dices_cochlea.append(get_batch_dice_cochlea(inf_dice))

#                     if config.do_plot:
#                         print("Inference 3D image label/ground-truth")
#                         print(inf_dice)
#                         # display_all_seg_slices(b_seg.unsqueeze(1), logits_for_score)
#                         display_seg(in_type="single_3D",
#                             reduce_dim="W",
#                             img=inf_sample['image'].unsqueeze(0).cpu(),
#                             seg=inf_logits_for_score.squeeze(0).cpu(),
#                             ground_truth=b_inf_seg.squeeze(0).cpu(),
#                             crop_to_non_zero_seg=True,
#                             crop_to_non_zero_gt=True,
#                             alpha_seg=.4,
#                             alpha_gt=.2
#                         )

#             if config.debug:
#                 break

#         mean_inf_dice = np.nanmean(inf_dices)
#         mean_inf_dice_tumour = np.nanmean(inf_dices_tumour)
#         mean_inf_dice_cochlea = np.nanmean(inf_dices_cochlea)

#         print(f'inf_dice_mean_wo_bg_fold{fold_idx}', f"{mean_inf_dice*100:.2f}%")
#         print(f'inf_dice_mean_tumour_fold{fold_idx}', f"{mean_inf_dice_tumour*100:.2f}%")
#         print(f'inf_dice_mean_cochlea_fold{fold_idx}', f"{mean_inf_dice_cochlea*100:.2f}%")
#         wandb.log({f'scores/inf_dice_mean_wo_bg_fold{fold_idx}': mean_inf_dice}, step=global_idx)
#         wandb.log({f'scores/inf_dice_mean_tumour_fold{fold_idx}': mean_inf_dice_tumour}, step=global_idx)
#         wandb.log({f'scores/inf_dice_mean_cochlea_fold{fold_idx}': mean_inf_dice_cochlea}, step=global_idx)

#         # Store data for inter-fold scoring
#         class_dice_list = inf_dices.tolist()[0]
#         for class_idx, class_dice in enumerate(class_dice_list):
#             score_dicts.append(
#                 {
#                     'fold_idx': fold_idx,
#                     'crossmoda_id': crossmoda_id,
#                     'class_idx': class_idx,
#                     'class_dice': class_dice,
#                 }
#             )

#     mean_oa_inf_dice = np.nanmean(torch.tensor([score['class_dice'] for score in score_dicts]))
#     print(f"Mean dice over all folds, classes and samples: {mean_oa_inf_dice*100:.2f}%")
#     wandb.log({'scores/mean_dice_all_folds_samples_classes': mean_oa_inf_dice}, step=global_idx)

#     return score_dicts


# %%
# folds_scores = []
# run = wandb.init(project="curriculum_deeplab", name=run_name, group=f"testing", job_type="test",
#         config=config_dict, settings=wandb.Settings(start_method="thread"),
#         mode=config_dict['wandb_mode']
# )
# config = wandb.config
# score_dicts = inference_DL(run_name, config, validation_dataset)
# folds_scores.append(score_dicts)
# wandb.finish()

# %%<|MERGE_RESOLUTION|>--- conflicted
+++ resolved
@@ -1046,15 +1046,11 @@
     if config.reg_state:
         print("Loading registered data.")
 
-<<<<<<< HEAD
         REG_STATES = [
             "combined", "best_1", "best_n",
             "multiple", "mix_combined_best",
             "best", "cummulate_combined_best"]
 
-=======
-        REG_STATES = ["combined", "best_1", "best_n", "multiple", "mix_combined_best", "best", "cummulate_combined_best"]
->>>>>>> 74881a14
         if config.reg_state in REG_STATES:
             pass
         else:
@@ -1077,7 +1073,6 @@
             label_data[best_choice] = best_label_data
             label_data[combined_choice] = combined_label_data
             loaded_identifier = [_id+':var000' for _id in loaded_identifier]
-<<<<<<< HEAD
 
         elif config.reg_state == "cummulate_combined_best":
             best_label_data = torch.cat([label_data_left['best_all'][:44], label_data_right['best_all'][:63]], dim=0)
@@ -1085,15 +1080,6 @@
             label_data = torch.cat([best_label_data, combined_label_data])
             loaded_identifier = [_id+':var000' for _id in loaded_identifier] + [_id+':var001' for _id in loaded_identifier]
 
-=======
-
-        elif config.reg_state == "cummulate_combined_best":
-            best_label_data = torch.cat([label_data_left['best_all'][:44], label_data_right['best_all'][:63]], dim=0)
-            combined_label_data = torch.cat([label_data_left['combined_all'][:44], label_data_right['combined_all'][:63]], dim=0)
-            label_data = torch.cat([best_label_data, combined_label_data])
-            loaded_identifier = [_id+':var000' for _id in loaded_identifier] + [_id+':var001' for _id in loaded_identifier]
-
->>>>>>> 74881a14
         else:
             label_data = torch.cat([label_data_left[config.reg_state+'_all'][:44], label_data_right[config.reg_state+'_all'][:63]], dim=0)
             loaded_identifier = [_id+':var000' for _id in loaded_identifier]
@@ -1757,11 +1743,7 @@
                 if config.use_cosine_annealing:
                     scheduler.step()
 
-<<<<<<< HEAD
                 if config.save_dp_figures and batch_idx % 10 == 0:
-=======
-                if batch_idx % 10 == 0:
->>>>>>> 74881a14
                     # Output data parameter figure
                     train_params = embedding.weight[train_idxs].squeeze()
                     # order = np.argsort(train_params.cpu().detach()) # Order by DP value
