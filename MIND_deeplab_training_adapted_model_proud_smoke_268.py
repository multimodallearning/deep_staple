# ---
# jupyter:
#   jupytext:
#     formats: ipynb,py:percent
#     text_representation:
#       extension: .py
#       format_name: percent
#       format_version: '1.3'
#       jupytext_version: 1.13.3
#   kernelspec:
#     display_name: Python 3 (ipykernel)
#     language: python
#     name: python3
# ---

# %%
import os
import time
from meidic_vtach_utils.run_on_recommended_cuda import get_cuda_environ_vars as get_vars
os.environ.update(get_vars(select="* -3 -4"))
import pickle
import gzip
import copy
from collections import OrderedDict
import torch
from contextlib import contextmanager
import torch.nn as nn
import torch.nn.functional as F
import torch.cuda.amp as amp
import torchvision
import torchio as tio

import matplotlib.pyplot as plt
from IPython.display import display
import nibabel as nib
from torch.utils.checkpoint import checkpoint

from sklearn.model_selection import KFold

from mdl_seg_class.metrics import dice3d, dice2d
from mdl_seg_class.visualization import visualize_seg
from curriculum_deeplab.mindssc import mindssc

from pathlib import Path

import wandb
import random
import glob
import re
from torch.utils.data import Dataset, DataLoader
from tqdm import tqdm
import numpy as np

from torch.utils.data import Dataset
from torch.utils.data import DataLoader
import numpy as np
import pandas as pd

print(torch.__version__)
print(torch.backends.cudnn.version())
print(torch.cuda.get_device_name(0))


# %%
def in_notebook():
    try:
        get_ipython().__class__.__name__
        return True
    except NameError:
        return False

if in_notebook:
    THIS_SCRIPT_DIR = os.path.abspath('')
else:
    THIS_SCRIPT_DIR = os.path.dirname(os.path.realpath(__file__))
print(f"Running in: {THIS_SCRIPT_DIR}")


# %%
def interpolate_sample(b_image=None, b_label=None, scale_factor=1.,
                       yield_2d=False):
    if yield_2d:
        scale = [scale_factor]*2
        im_mode = 'bilinear'
    else:
        scale = [scale_factor]*3
        im_mode = 'trilinear'

    if b_image is not None:
        b_image = F.interpolate(
            b_image.unsqueeze(1), scale_factor=scale, mode=im_mode, align_corners=True,
            recompute_scale_factor=False
        )
        b_image = b_image.squeeze(1)

    if b_label is not None:
        b_label = F.interpolate(
            b_label.unsqueeze(1).float(), scale_factor=scale, mode='nearest',
            recompute_scale_factor=False
        ).long()
        b_label = b_label.squeeze(1)

    return b_image, b_label



def dilate_label_class(b_label, class_max_idx, class_dilate_idx,
                       yield_2d, kernel_sz=3):

    if kernel_sz < 2:
        return b_label

    b_dilated_label = b_label

    b_onehot = torch.nn.functional.one_hot(b_label.long(), class_max_idx+1)
    class_slice = b_onehot[...,class_dilate_idx]

    if yield_2d:
        B, H, W = class_slice.shape
        kernel = torch.ones([kernel_sz,kernel_sz]).long()
        kernel = kernel.view(1,1,kernel_sz,kernel_sz)
        class_slice = torch.nn.functional.conv2d(
            class_slice.view(B,1,H,W), kernel, padding='same')

    else:
        B, D, H, W = class_slice.shape
        kernel = torch.ones([kernel_sz,kernel_sz,kernel_sz])
        kernel = kernel.long().view(1,1,kernel_sz,kernel_sz,kernel_sz)
        class_slice = torch.nn.functional.conv3d(
            class_slice.view(B,1,D,H,W), kernel, padding='same')

    dilated_class_slice = torch.clamp(class_slice.squeeze(0), 0, 1)
    b_dilated_label[dilated_class_slice.bool()] = class_dilate_idx

    return b_dilated_label


def get_batch_dice_per_class(b_dice, class_tags, exclude_bg=True) -> dict:
    score_dict = {}
    for cls_idx, cls_tag in enumerate(class_tags):
        if exclude_bg and cls_idx == 0:
            continue

        if torch.all(torch.isnan(b_dice[:,cls_idx])):
            score = float('nan')
        else:
            score = np.nanmean(b_dice[:,cls_idx]).item()

        score_dict[cls_tag] = score

    return score_dict

def get_batch_dice_over_all(b_dice, exclude_bg=True) -> float:

    start_idx = 1 if exclude_bg else 0
    if torch.all(torch.isnan(b_dice[:,start_idx:])):
        return float('nan')
    return np.nanmean(b_dice[:,start_idx:]).item()



def get_2d_stack_batch_size(b_input_size: torch.Size, stack_dim):
    assert len(b_input_size) == 5, f"Input size must be 5D: BxCxDxHxW but is {b_input_size}"
    if stack_dim == "D":
        return b_input_size[0]*b_input_size[2]
    if stack_dim == "H":
        return b_input_size[0]*b_input_size[3]
    if stack_dim == "W":
        return b_input_size[0]*b_input_size[4]
    else:
        raise ValueError(f"stack_dim '{stack_dim}' must be 'D' or 'H' or 'W'.")



def make_2d_stack_from_3d(b_input, stack_dim):
    assert b_input.dim() == 5, f"Input must be 5D: BxCxDxHxW but is {b_input.shape}"
    B, C, D, H, W = b_input.shape

    if stack_dim == "D":
        return b_input.permute(0, 2, 1, 3, 4).reshape(B*D, C, H, W)
    if stack_dim == "H":
        return b_input.permute(0, 3, 1, 2, 4).reshape(B*H, C, D, W)
    if stack_dim == "W":
        return b_input.permute(0, 4, 1, 2, 3).reshape(B*W, C, D, H)
    else:
        raise ValueError(f"stack_dim '{stack_dim}' must be 'D' or 'H' or 'W'.")



def make_3d_from_2d_stack(b_input, stack_dim, orig_stack_size):
    assert b_input.dim() == 4, f"Input must be 4D: (orig_batch_size/B)xCxSPAT1xSPAT0 but is {b_input.shape}"
    B, C, SPAT1, SPAT0 = b_input.shape
    b_input = b_input.reshape(orig_stack_size, int(B//orig_stack_size), C, SPAT1, SPAT0)

    if stack_dim == "D":
        return b_input.permute(0, 2, 1, 3, 4)
    if stack_dim == "H":
        return b_input.permute(0, 2, 3, 1, 4)
    if stack_dim == "W":
        return b_input.permute(0, 2, 3, 4, 1)
    else:
        raise ValueError(f"stack_dim is '{stack_dim}' but must be 'D' or 'H' or 'W'.")


# %%
def spatial_augment(b_image=None, b_label=None,
    bspline_num_ctl_points=6, bspline_strength=0.005, bspline_probability=.9,
    affine_strength=0.08, add_affine_translation=0., affine_probability=.45,
    pre_interpolation_factor=None,
    yield_2d=False,
    b_grid_override=None):

    """
    2D/3D b-spline augmentation on image and segmentation mini-batch on GPU.
    :input: b_image batch (torch.cuda.FloatTensor), b_label batch (torch.cuda.LongTensor)
    :return: augmented Bx(D)xHxW image batch (torch.cuda.FloatTensor),
    augmented Bx(D)xHxW seg batch (torch.cuda.LongTensor)
    """

    do_bspline = (np.random.rand() < bspline_probability)
    do_affine = (np.random.rand() < affine_probability)

    if pre_interpolation_factor:
        b_image, b_label = interpolate_sample(b_image, b_label, pre_interpolation_factor, yield_2d)

    KERNEL_SIZE = 3

    if b_image is None:
        common_shape = b_label.shape
        common_device = b_label.device
<<<<<<< HEAD

    elif b_label is None:
        common_shape = b_image.shape
        common_device = b_image.device
    else:
        assert b_image.shape == b_label.shape, \
            f"Image and label shapes must match but are {b_image.shape} and {b_label.shape}."
        common_shape = b_image.shape
        common_device = b_image.device

    if b_grid_override is None:
        if yield_2d:
            assert len(common_shape) == 3, \
                f"Augmenting 2D. Input batch " \
                f"should be BxHxW but is {common_shape}."
            B,H,W = common_shape

            identity = torch.eye(2,3).expand(B,2,3).to(common_device)
            id_grid = F.affine_grid(identity, torch.Size((B,2,H,W)),
                align_corners=False)

            grid = id_grid

            if do_bspline:
                bspline = torch.nn.Sequential(
                    nn.AvgPool2d(KERNEL_SIZE,stride=1,padding=int(KERNEL_SIZE//2)),
                    nn.AvgPool2d(KERNEL_SIZE,stride=1,padding=int(KERNEL_SIZE//2)),
                    nn.AvgPool2d(KERNEL_SIZE,stride=1,padding=int(KERNEL_SIZE//2))
                ).to(common_device)
                # Add an extra *.5 factor to dim strength to make strength fit 3D case
                dim_strength = (torch.tensor([H,W]).float()*bspline_strength*.5).to(common_device)
                rand_control_points = dim_strength.view(1,2,1,1) * \
                    (
                        torch.randn(B, 2, bspline_num_ctl_points, bspline_num_ctl_points)
                    ).to(common_device)

                bspline_disp = bspline(rand_control_points)
                bspline_disp = torch.nn.functional.interpolate(
                    bspline_disp, size=(H,W), mode='bilinear', align_corners=True
                ).permute(0,2,3,1)

                grid += bspline_disp

            if do_affine:
                affine_matrix = (torch.eye(2,3).unsqueeze(0) + \
                    affine_strength * torch.randn(B,2,3)).to(common_device)
                # Add additional x,y offset
                alpha = np.random.rand() * 2 * np.pi
                offset_dir =  torch.tensor([np.cos(alpha), np.sin(alpha)])
                affine_matrix[:,:,-1] = add_affine_translation * offset_dir
                affine_disp = F.affine_grid(affine_matrix, torch.Size((B,1,H,W)),
                                        align_corners=False)
                grid += (affine_disp-id_grid)

        else:
            assert len(common_shape) == 4, \
                f"Augmenting 3D. Input batch " \
                f"should be BxDxHxW but is {common_shape}."
            B,D,H,W = common_shape

            identity = torch.eye(3,4).expand(B,3,4).to(common_device)
            id_grid = F.affine_grid(identity, torch.Size((B,3,D,H,W)),
                align_corners=False)

            grid = id_grid

            if do_bspline:
                bspline = torch.nn.Sequential(
                    nn.AvgPool3d(KERNEL_SIZE,stride=1,padding=int(KERNEL_SIZE//2)),
                    nn.AvgPool3d(KERNEL_SIZE,stride=1,padding=int(KERNEL_SIZE//2)),
                    nn.AvgPool3d(KERNEL_SIZE,stride=1,padding=int(KERNEL_SIZE//2))
                ).to(b_image.device)
                dim_strength = (torch.tensor([D,H,W]).float()*bspline_strength).to(common_device)

                rand_control_points = dim_strength.view(1,3,1,1,1)  * \
                    (
                        torch.randn(B, 3, bspline_num_ctl_points, bspline_num_ctl_points, bspline_num_ctl_points)
                    ).to(b_image.device)

                bspline_disp = bspline(rand_control_points)

                bspline_disp = torch.nn.functional.interpolate(
                    bspline_disp, size=(D,H,W), mode='trilinear', align_corners=True
                ).permute(0,2,3,4,1)

                grid += bspline_disp

            if do_affine:
                affine_matrix = (torch.eye(3,4).unsqueeze(0) + \
                    affine_strength * torch.randn(B,3,4)).to(common_device)

                # Add additional x,y,z offset
                theta = np.random.rand() * 2 * np.pi
                phi = np.random.rand() * 2 * np.pi
                offset_dir =  torch.tensor([
                    np.cos(phi)*np.sin(theta),
                    np.sin(phi)*np.sin(theta),
                    np.cos(theta)])
                affine_matrix[:,:,-1] = add_affine_translation * offset_dir

                affine_disp = F.affine_grid(affine_matrix,torch.Size((B,1,D,H,W)),
                                        align_corners=False)

                grid += (affine_disp-id_grid)
    else:
        # Override grid with external value
        grid = b_grid_override

    if b_image is not None:
        b_image_out = F.grid_sample(
            b_image.unsqueeze(1).float(), grid,
            padding_mode='border', align_corners=False)
        b_image_out = b_image_out.squeeze(1)
    else:
        b_image_out = None

    if b_label is not None:
        b_label_out = F.grid_sample(
            b_label.unsqueeze(1).float(), grid,
            mode='nearest', align_corners=False)
        b_label_out = b_label_out.squeeze(1).long()
    else:
        b_label_out = None

    b_out_grid = grid
=======

    elif b_label is None:
        common_shape = b_image.shape
        common_device = b_image.device
    else:
        assert b_image.shape == b_label.shape, \
            f"Image and label shapes must match but are {b_image.shape} and {b_label.shape}."
        common_shape = b_image.shape
        common_device = b_image.device

    if b_grid_override is None:
        if yield_2d:
            assert len(common_shape) == 3, \
                f"Augmenting 2D. Input batch " \
                f"should be BxHxW but is {common_shape}."
            B,H,W = common_shape

            identity = torch.eye(2,3).expand(B,2,3).to(common_device)
            id_grid = F.affine_grid(identity, torch.Size((B,2,H,W)),
                align_corners=False)

            grid = id_grid

            if do_bspline:
                bspline = torch.nn.Sequential(
                    nn.AvgPool2d(KERNEL_SIZE,stride=1,padding=int(KERNEL_SIZE//2)),
                    nn.AvgPool2d(KERNEL_SIZE,stride=1,padding=int(KERNEL_SIZE//2)),
                    nn.AvgPool2d(KERNEL_SIZE,stride=1,padding=int(KERNEL_SIZE//2))
                ).to(common_device)
                # Add an extra *.5 factor to dim strength to make strength fit 3D case
                dim_strength = (torch.tensor([H,W]).float()*bspline_strength*.5).to(common_device)
                rand_control_points = dim_strength.view(1,2,1,1) * \
                    (
                        1/10*torch.randn(B, 2, bspline_num_ctl_points, bspline_num_ctl_points)+1.
                    ).to(common_device)

                bspline_disp = bspline(rand_control_points)
                bspline_disp = torch.nn.functional.interpolate(
                    bspline_disp, size=(H,W), mode='bilinear', align_corners=True
                ).permute(0,2,3,1)

                grid += bspline_disp

            if do_affine:
                affine_matrix = (torch.eye(2,3).unsqueeze(0) + \
                    affine_strengh * (1/10*torch.randn(B,2,3)+1.)).to(common_device)

                affine_disp = F.affine_grid(affine_matrix, torch.Size((B,1,H,W)),
                                        align_corners=False)
                grid += (affine_disp-id_grid)

        else:
            assert len(common_shape) == 4, \
                f"Augmenting 3D. Input batch " \
                f"should be BxDxHxW but is {common_shape}."
            B,D,H,W = common_shape

            identity = torch.eye(3,4).expand(B,3,4).to(common_device)
            id_grid = F.affine_grid(identity, torch.Size((B,3,D,H,W)),
                align_corners=False)

            grid = id_grid

            if do_bspline:
                bspline = torch.nn.Sequential(
                    nn.AvgPool3d(KERNEL_SIZE,stride=1,padding=int(KERNEL_SIZE//2)),
                    nn.AvgPool3d(KERNEL_SIZE,stride=1,padding=int(KERNEL_SIZE//2)),
                    nn.AvgPool3d(KERNEL_SIZE,stride=1,padding=int(KERNEL_SIZE//2))
                ).to(b_image.device)
                dim_strength = (torch.tensor([D,H,W]).float()*bspline_strength).to(common_device)

                rand_control_points = dim_strength.view(1,3,1,1,1)  * \
                    (
                        1/10*torch.randn(B, 3, bspline_num_ctl_points, bspline_num_ctl_points, bspline_num_ctl_points)+1.
                    ).to(b_image.device)

                bspline_disp = bspline(rand_control_points)

                bspline_disp = torch.nn.functional.interpolate(
                    bspline_disp, size=(D,H,W), mode='trilinear', align_corners=True
                ).permute(0,2,3,4,1)

                grid += bspline_disp

            if do_affine:
                affine_matrix = (torch.eye(3,4).unsqueeze(0) + \
                    affine_strengh * (1/10*torch.randn(B,3,4)+1.)).to(common_device)

                affine_disp = F.affine_grid(affine_matrix,torch.Size((B,1,D,H,W)),
                                        align_corners=False)

                grid += (affine_disp-id_grid)
    else:
        # Override grid with external value
        grid = b_grid_override

    if b_image is not None:
        b_image_out = F.grid_sample(
            b_image.unsqueeze(1).float(), grid,
            padding_mode='border', align_corners=False)
        b_image_out = b_image_out.squeeze(1)
    else:
        b_image_out = None

    if b_label is not None:
        b_label_out = F.grid_sample(
            b_label.unsqueeze(1).float(), grid,
            mode='nearest', align_corners=False)
        b_label_out = b_label_out.squeeze(1).long()
    else:
        b_label_out = None

    b_out_grid = grid

    if pre_interpolation_factor:
        b_image_out, b_label_out = interpolate_sample(
            b_image_out, b_label_out,
            1/pre_interpolation_factor, yield_2d
        )

        b_out_grid = F.interpolate(b_out_grid.permute(0,3,1,2),
                      scale_factor=1/pre_interpolation_factor, mode='bilinear',
                      align_corners=True, recompute_scale_factor=False).permute(0,2,3,1)

    return b_image_out, b_label_out, b_out_grid



def augmentNoise(b_image, strength=0.05):
    return b_image + strength*torch.randn_like(b_image)



@contextmanager
def torch_manual_seeded(seed):
    saved_state = torch.get_rng_state()
    torch.manual_seed(seed)
    yield
    torch.set_rng_state(saved_state)

# %%
class CrossMoDa_Data(Dataset):
    def __init__(self,
        base_dir, domain, state,
        ensure_labeled_pairs=True, use_additional_data=False, resample=True,
        size:tuple=(96,96,60), normalize:bool=True,
        max_load_num=None, crop_3d_w_dim_range=None, crop_2d_slices_gt_num_threshold=None,
        disturbed_idxs=None, disturbance_mode=None, disturbance_strength=1.0,
        yield_2d_normal_to=None, flip_r_samples=True,
        dilate_kernel_sz=1,
        debug=False
    ):

        """
        Function to create Dataset structure with crossMoDa data.
        The function allows to use different preproccessing steps of the crossMoDa data set
        and using additinal data from TCIA database.
        The data can also be resampled to a desired size and normalized to mean=0 and std=1.

        Parameters:
                base_dir (os.Pathlike): provide the directory which contains "L1..." to "L4..." directories
                domain (str): choose which domain to load. Can be set to "source", "target" or "validation". Source are ceT1, target and validation hrT2 images.

                state (str): state of preprocessing:    "l1" = original data,
                                                        "l2" = resampled data @ 0.5mm,
                                                        "l3" = center-cropped data,
                                                        "l4" = image specific crops for desired anatomy

                ensure_labeled_pairs (bool): Only images with corresponding labels will be loaded (default: True)

                use_additional_data (bool): set to True to use additional data from TCIA (default: False)

                resample (bool): set to False to disable resampling to desired size (default: True)

                size (tuple): 3d-tuple(int) to which the data is resampled. Unused if resample=False. (default: (96,96,60)).
                    WARNING: choosing large sizes or not resampling can lead to excess memory usage

                normalize (bool): set to False to disable normalization to mean=0, std=1 for each image (default: True)
                max_load_num (int): maximum number of pairs to load (uses first max_load_num samples for either images and labels found)
                crop_3d_w_dim_range (tuple): Tuple of ints defining the range to which dimension W of (D,H,W) is cropped
                yield_2d_normal_to (bool):

        Returns:
                torch.utils.data.Dataset containing CrossMoDa data

        Useful Links:
        CrossMoDa challenge:
        https://crossmoda.grand-challenge.org/

        ToDos:
            extend to other preprocessing states

        Example:
            dataset = CrossMoDa_source('original')

            data = dataset.get_data()

        """

        self.disturbed_idxs = disturbed_idxs
        self.yield_2d_normal_to = yield_2d_normal_to
        self.crop_2d_slices_gt_num_threshold = crop_2d_slices_gt_num_threshold
        self.do_augment = False
        self.do_disturb = False
        self.augment_at_collate = False
        self.dilate_kernel_sz = dilate_kernel_sz
        self.disturbance_mode = disturbance_mode
        self.disturbance_strength = disturbance_strength

        #define finished preprocessing states here with subpath and default size
        states = {
            'l1':('L1_original/', (512,512,160)),
            'l2':('L2_resampled_05mm/', (420,420,360)),
            'l3':('L3_coarse_fixed_crop/', (128,128,192)),
            'l4':('L4_fine_localized_crop/', (128,128,128))
        }
        t0 = time.time()
        #choose directory with data according to chosen preprocessing state
        if state not in states: raise Exception("Unknown state. Choose one of: "+str(states.keys))

        state_dir = states[state.lower()][0] #get sub directory

        if not resample: size = states[state.lower()][1] #set size to default defined at top of file

        path = base_dir + state_dir

        #get file list
        if domain.lower() =="ceT1" or domain.lower() =="source":
            directory = "source_training_labeled/"
            add_directory = "__additional_data_source_domain__"
            domain = "ceT1"

        elif domain.lower() =="hrT2" or domain.lower() =="target":
            directory = "target_training_unlabeled/"
            add_directory = "__additional_data_target_domain__"
            domain = "hrT2"

        elif domain.lower() =="validation":
            directory = "target_validation_unlabeled/"

        else:
            raise Exception("Unknown domain. Choose either 'source', 'target' or 'validation'")

        files = sorted(glob.glob(os.path.join(path+directory , "*.nii.gz")))

        if domain == "hrT2":
            files = files+sorted(glob.glob(os.path.join(path+"__omitted_labels_target_training__" , "*.nii.gz")))

        if domain.lower() == "validation":
            files = files+sorted(glob.glob(os.path.join(path+"__omitted_labels_target_validation__" , "*.nii.gz")))

        if use_additional_data and domain.lower() != "validation": #add additional data to file list
            files = files+sorted(glob.glob(os.path.join(path+add_directory , "*.nii.gz")))
            files = [i for i in files if "additionalLabel" not in i] #remove additional label files

        # First read filepaths
        self.img_paths = {}
        self.label_paths = {}

        if debug:
            files = files[:4]

        for _path in files:

            numeric_id = int(re.findall(r'\d+', os.path.basename(_path))[0])
            if "_l.nii.gz" in _path or "_l_Label.nii.gz" in _path:
                lr_id = 'l'
            elif "_r.nii.gz" in _path or "_r_Label.nii.gz" in _path:
                lr_id = 'r'
            else:
                lr_id = ""

            # Generate crossmoda id like 004r
            crossmoda_id = f"{numeric_id:03d}{lr_id}"

            if "Label" in _path:
                self.label_paths[crossmoda_id] = _path

            elif domain in _path:
                self.img_paths[crossmoda_id] = _path

        if ensure_labeled_pairs:
            pair_idxs = set(self.img_paths).intersection(set(self.label_paths))
            self.label_paths = {_id: _path for _id, _path in self.label_paths.items() if _id in pair_idxs}
            self.img_paths = {_id: _path for _id, _path in self.img_paths.items() if _id in pair_idxs}


        # Populate data
        self.img_data_3d = {}
        self.label_data_3d = {}

        self.img_data_2d = {}
        self.label_data_2d = {}

        #load data

        print("Loading CrossMoDa {} images and labels...".format(domain))
        id_paths_to_load = list(self.label_paths.items()) + list(self.img_paths.items())

        description = f"{len(self.img_paths)} images, {len(self.label_paths)} labels"

        for _3d_id, _file in tqdm(id_paths_to_load, desc=description):
            # tqdm.write(f"Loading {f}")
            if "Label" in _file:
                tmp = torch.from_numpy(nib.load(_file).get_fdata())
                if resample: #resample image to specified size
                    tmp = F.interpolate(tmp.unsqueeze(0).unsqueeze(0), size=size,mode='nearest').squeeze()

                if tmp.shape != size: #for size missmatch use symmetric padding with 0
                    difs = [size[0]-tmp.size(0),size[1]-tmp.size(1),size[2]-tmp.size(2)]
                    pad = (difs[-1]//2,difs[-1]-difs[-1]//2,difs[-2]//2,difs[-2]-difs[-2]//2,difs[-3]//2,difs[-3]-difs[-3]//2)
                    tmp = F.pad(tmp,pad)

                if crop_3d_w_dim_range:
                    tmp = tmp[..., crop_3d_w_dim_range[0]:crop_3d_w_dim_range[1]]

                # Only use tumour class, remove TODO
                tmp[tmp==2] = 0
                self.label_data_3d[_3d_id] = tmp.long()

            elif domain in _file:
                tmp = torch.from_numpy(nib.load(_file).get_fdata())
                if resample: #resample image to specified size
                    tmp = F.interpolate(tmp.unsqueeze(0).unsqueeze(0), size=size,mode='trilinear',align_corners=False).squeeze()

                if tmp.shape != size: #for size missmatch use symmetric padding with 0
                    difs = [size[0]-tmp.size(0),size[1]-tmp.size(1),size[2]-tmp.size(2)]
                    pad = (difs[-1]//2,difs[-1]-difs[-1]//2,difs[-2]//2,difs[-2]-difs[-2]//2,difs[-3]//2,difs[-3]-difs[-3]//2)
                    tmp = F.pad(tmp,pad)

                if crop_3d_w_dim_range:
                    tmp = tmp[..., crop_3d_w_dim_range[0]:crop_3d_w_dim_range[1]]

                if normalize: #normalize image to zero mean and unit std
                    tmp = (tmp - tmp.mean()) / tmp.std()

                self.img_data_3d[_3d_id] = tmp

        # Postprocessing of 3d volumes
        for _3d_id in list(self.label_data_3d.keys()):
            if self.label_data_3d[_3d_id].unique().numel() != 2: #TODO use 3 classes again
                del self.img_data_3d[_3d_id]
                del self.label_data_3d[_3d_id]
            elif "r" in _3d_id:
                self.img_data_3d[_3d_id] = self.img_data_3d[_3d_id].flip(dims=(1,))
                self.label_data_3d[_3d_id] = self.label_data_3d[_3d_id].flip(dims=(1,))

        if max_load_num and ensure_labeled_pairs:
            for _3d_id in list(self.label_data_3d.keys())[max_load_num:]:
                del self.img_data_3d[_3d_id]
                del self.label_data_3d[_3d_id]

        elif max_load_num:
            for del_key in list(self.img_data_3d.keys())[max_load_num:]:
                del self.img_data_3d[del_key]
            for del_key in list(self.label_data_3d.keys())[max_load_num:]:
                del self.label_data_3d[del_key]

        #check for consistency
        print("Equal image and label numbers: {}".format(set(self.img_data_3d)==set(self.label_data_3d)))

        img_stack = torch.stack(list(self.img_data_3d.values()), dim=0)
        img_mean, img_std = img_stack.mean(), img_stack.std()

        label_stack = torch.stack(list(self.label_data_3d.values()), dim=0)

        print("Image shape: {}, mean.: {:.2f}, std.: {:.2f}".format(img_stack.shape, img_mean, img_std))
        print("Label shape: {}, max.: {}".format(label_stack.shape,torch.max(label_stack)))

        if yield_2d_normal_to:
            if yield_2d_normal_to == "D":
                slice_dim = -3
            if yield_2d_normal_to == "H":
                slice_dim = -2
            if yield_2d_normal_to == "W":
                slice_dim = -1

            for _3d_id, image in self.img_data_3d.items():
                for idx, img_slc in [(slice_idx, image.select(slice_dim, slice_idx)) \
                                     for slice_idx in range(image.shape[slice_dim])]:
                    # Set data view for crossmoda id like "003rW100"
                    self.img_data_2d[f"{_3d_id}{yield_2d_normal_to}{idx:03d}"] = img_slc

            for _3d_id, label in self.label_data_3d.items():
                for idx, lbl_slc in [(slice_idx, label.select(slice_dim, slice_idx)) \
                                     for slice_idx in range(label.shape[slice_dim])]:
                    # Set data view for crossmoda id like "003rW100"
                    self.label_data_2d[f"{_3d_id}{yield_2d_normal_to}{idx:03d}"] = lbl_slc

        # Postprocessing of 2d slices

        rem_sum = 0
        for key, label in list(self.label_data_2d.items()):
            uniq_vals = label.unique()

            if uniq_vals.max() == 0:
                # Delete empty 2D slices (but keep 3d data)
                del self.label_data_2d[key]
                del self.img_data_2d[key]
            elif sum(label[label > 0]) < self.crop_2d_slices_gt_num_threshold:
                # Delete 2D slices with less than n gt-pixels (but keep 3d data)
                del self.label_data_2d[key]
                del self.img_data_2d[key]

        print("Data import finished.")
        print(f"CrossMoDa loader will yield {'2D' if self.yield_2d_normal_to else '3D'} samples")

    def get_3d_ids(self):
        return sorted(list(
            set(self.img_data_3d.keys())
            .union(set(self.label_data_3d.keys()))
        ))

    def get_2d_ids(self):
        return sorted(list(
            set(self.img_data_2d.keys())
            .union(set(self.label_data_2d.keys()))
        ))

    def get_id_dicts(self):

        all_3d_ids = self.get_3d_ids()
        id_dicts = []

        for _2d_dataset_idx, _2d_id in enumerate(self.get_2d_ids()):
            _3d_id = _2d_id[:-4]
            id_dicts.append(
                {
                    '2d_id': _2d_id,
                    '2d_dataset_idx': _2d_dataset_idx,
                    '3d_id': _3d_id,
                    '3d_dataset_idx': all_3d_ids.index(_3d_id),
                }
            )

        return id_dicts

    def __len__(self, yield_2d_override=None):
        if yield_2d_override == None:
            # Here getting 2D or 3D data length
            yield_2d = True if self.yield_2d_normal_to else False
        else:
            yield_2d = yield_2d_override

        if yield_2d:
            return len(self.img_data_2d)

        return len(self.img_data_3d)

    def __getitem__(self, dataset_idx, yield_2d_override=None):

        if yield_2d_override == None:
            # Here getting 2D or 3D data can be overridden
            yield_2d = True if self.yield_2d_normal_to else False
        else:
            yield_2d = yield_2d_override

        if yield_2d:
            all_ids = self.get_2d_ids()
            _id = all_ids[dataset_idx]
            image = self.img_data_2d.get(_id, torch.tensor([]))
            label = self.label_data_2d.get(_id, torch.tensor([]))

            # For 2D crossmoda id cut last 4 "003rW100"
            image_path = self.img_paths[_id[:-4]]
            label_path = self.label_paths[_id[:-4]]

        else:
            all_ids = self.get_3d_ids()
            _id = all_ids[dataset_idx]
            image = self.img_data_3d.get(_id, torch.tensor([]))
            label = self.label_data_3d.get(_id, torch.tensor([]))

            image_path = self.img_paths[_id]
            label_path = self.label_paths[_id]

        modified_label = label.detach().clone()
        spat_augment_grid = []


        # In case of training add augmentation, modification and
        # disturbance
            # Dilate small cochlea segmentation
            # COCHLEA_CLASS_IDX = 2
            # pre_mod = b_label.squeeze(0)
            # modified_label = dilate_label_class(
            #     b_label.detach().clone(), COCHLEA_CLASS_IDX, COCHLEA_CLASS_IDX,
            #     yield_2d=yield_2d, kernel_sz=self.dilate_kernel_sz
            # ).squeeze(0)

        if self.do_disturb:
            if self.disturbed_idxs != None and dataset_idx in self.disturbed_idxs:
                with torch_manual_seeded(dataset_idx):
                    if str(self.disturbance_mode)==str(LabelDisturbanceMode.FLIP_ROLL):
                        roll_strength = 10*self.disturbance_strength
                        if yield_2d:
                            modified_label = \
                                torch.roll(
                                    modified_label.transpose(-2,-1),
                                    (
                                        int(torch.randn(1)*roll_strength),
                                        int(torch.randn(1)*roll_strength)
                                    ),(-2,-1)
                                )
                                # torch.flip(modified_label, dims=(-2,-1))
                        else:
                            modified_label = \
                                torch.roll(
                                    modified_label.permute(1,2,0),
                                    (
                                        int(torch.randn(1)*roll_strength),
                                        int(torch.randn(1)*roll_strength),
                                        int(torch.randn(1)*roll_strength)
                                    ),(-3,-2,-1)
                                )

                    elif str(self.disturbance_mode)==str(LabelDisturbanceMode.AFFINE):
                        b_modified_label = modified_label.unsqueeze(0).cuda()
                        _, b_modified_label, _ = spatial_augment(b_label=b_modified_label, yield_2d=yield_2d,
                            bspline_num_ctl_points=6, bspline_strength=0., bspline_probability=0.,
                            affine_strengh=0.09*self.disturbance_strength, affine_probability=1.)
                        modified_label = b_modified_label.squeeze(0).cpu()

                    elif self.disturbance_mode == None:
                        pass
                    else:
                        raise ValueError(f"Disturbance mode {self.disturbance_mode} is not implemented.")
            # End of disturbance

        if self.do_augment and not self.augment_at_collate:
            b_image = image.unsqueeze(0).cuda()
            b_label = label.unsqueeze(0).cuda()
            b_modified_label = modified_label.unsqueeze(0).cuda()

            b_image, b_label, b_spat_augment_grid = self.augment(
                b_image, b_label, yield_2d
            )
            _, b_modified_label, _ = spatial_augment(
                b_label=b_modified_label, yield_2d=yield_2d, b_grid_override=b_spat_augment_grid
            )

            image = b_image.squeeze(0).cpu()
            label = b_label.squeeze(0).cpu()
            modified_label = b_modified_label.squeeze(0).cpu()
            spat_augment_grid = b_spat_augment_grid.squeeze(0).detach().cpu().clone()

        if yield_2d:
            assert image.dim() == label.dim() == 2
        else:
            assert image.dim() == label.dim() == 3

        return {
            'image': image,
            'label': label,
            'modified_label': modified_label,
            # if disturbance is off, modified label is equals label
            'dataset_idx': dataset_idx,
            'id': _id,
            'image_path': image_path,
            'label_path': label_path,
            'spat_augment_grid': spat_augment_grid
        }

    def get_3d_item(self, _3d_dataset_idx):
        return self.__getitem__(_3d_dataset_idx, yield_2d_override=False)

    def get_data(self, yield_2d_override=None):
        if yield_2d_override == None:
            # Here getting 2D or 3D data can be overridden
            yield_2d = True if self.yield_2d_normal_to else False
        else:
            yield_2d = yield_2d_override

        if yield_2d:
            img_stack = torch.stack(list(self.img_data_2d.values()), dim=0)
            label_stack = torch.stack(list(self.label_data_2d.values()), dim=0)
        else:
            img_stack = torch.stack(list(self.img_data_3d.values()), dim=0)
            label_stack = torch.stack(list(self.label_data_3d.values()), dim=0)

        return img_stack, label_stack

    def set_disturbed_idxs(self, idxs):
        if idxs is not None:
            if isinstance(idxs, (np.ndarray, torch.Tensor)):
                idxs = idxs.tolist()

            self.disturbed_idxs = idxs
        else:
            self.disturbed_idxs = []


    def train(self, augment=True, disturb=True):
        self.do_augment = augment
        self.do_disturb = disturb

    def eval(self, augment=False, disturb=False):
        self.train(augment, disturb)

    def set_augment_at_collate(self):
        self.augment_at_collate = True

    def unset_augment_at_collate(self):
        self.augment_at_collate = False

    def set_dilate_kernel_size(self, sz):
        self.dilate_kernel_sz = max(1,sz)

    def set_disturbance_strength(self, strength):
        self.disturbance_strength = strength

    def get_dilate_kernel_size(self):
        return self.dilate_kernel_sz

    def get_efficient_augmentation_collate_fn(self):
        yield_2d = True if self.yield_2d_normal_to else False

        def collate_closure(batch):
            batch = torch.utils.data._utils.collate.default_collate(batch)
            if self.augment_at_collate:
                # Augment the whole batch not just one sample
                b_image = batch['image'].cuda()
                b_label = batch['label'].cuda()
                b_image, b_label = self.augment(b_image, b_label, yield_2d)
                batch['image'], batch['label'] = b_image.cpu(), b_label.cpu()

            return batch

        return collate_closure

    def augment(self, b_image, b_label, yield_2d,
        noise_strength=0.05,
        bspline_num_ctl_points=6, bspline_strength=0.002, bspline_probability=.95,
        affine_strengh=0.03, affine_probability=.45,
        pre_interpolation_factor=2.):

        if yield_2d:
            assert b_image.dim() == b_label.dim() == 3, \
                f"Augmenting 2D. Input batch of image and " \
                f"label should be BxHxW but are {b_image.shape} and {b_label.shape}"
        else:
            assert b_image.dim() == b_label.dim() == 4, \
                f"Augmenting 3D. Input batch of image and " \
                f"label should be BxDxHxW but are {b_image.shape} and {b_label.shape}"

        b_image = augmentNoise(b_image, strength=noise_strength)
        b_image, b_label, b_spat_augment_grid = spatial_augment(
            b_image, b_label,
            bspline_num_ctl_points=bspline_num_ctl_points, bspline_strength=bspline_strength, bspline_probability=bspline_probability,
            affine_strengh=affine_strengh, affine_probability=affine_probability,
            pre_interpolation_factor=2., yield_2d=yield_2d)

        b_label = b_label.long()

        return b_image, b_label, b_spat_augment_grid

    def augment_tio(self, image, label, yield_2d):
        # Prepare dims for torchio: All transformed
        # images / labels need to be 4-dim;
        # 2D images need to have dims=1xHxWx1 to make transformation work

        if yield_2d:
            assert image.dim() == label.dim() == 3, \
                f"Augmenting 2D. Input batch of image and " \
                f"label should be 1xHxW but are {image.shape} and {label.shape}"
        else:
            assert image.dim() == label.dim() == 4, \
                f"Augmenting 3D. Input batch of image and " \
                f"label should be 1xDxHxW but are {image.shape} and {label.shape}"

        if self.yield_2d_normal_to:
            self.spatial_transform = tio.OneOf({
                tio.transforms.RandomAffine(.05): 0.8,
                tio.transforms.RandomElasticDeformation(num_control_points=7, max_displacement=(7.5,7.5,1e-5)): 0.2,
                },
                p=0.75,
            )
        else:
            self.spatial_transform = tio.OneOf({
                tio.transforms.RandomAffine(.05): 0.8,
                tio.transforms.RandomElasticDeformation(num_control_points=7, max_displacement=7.5): 0.2,
                },
                p=0.75,
            )

        # Transforms can be composed as in torchvision.transforms
        self.intensity_transform = tio.OneOf({
            tio.transforms.RandomNoise(std=0.05): 0.6,
        })

        if yield_2d:
            image = image.unsqueeze(-1)
            label = label.unsqueeze(-1)

>>>>>>> fd461b5a

        # Run torchio transformation - LabelMap will be secured for intensity
        # transformations
        subject = tio.Subject(
            image=tio.ScalarImage(tensor=image),
            label=tio.LabelMap(tensor=label)
        )
        subject = self.spatial_transform(subject)
        # Transform image intensities apart from subject - spatial transform
        # was not applied to label correctly if transformations are stacked.
        image = self.intensity_transform(subject.image).data
        image = subject.image.data
        label = subject.label.data

<<<<<<< HEAD
        b_out_grid = F.interpolate(b_out_grid.permute(0,3,1,2),
                      scale_factor=1/pre_interpolation_factor, mode='bilinear',
                      align_corners=True, recompute_scale_factor=False).permute(0,2,3,1)

    return b_image_out, b_label_out, b_out_grid

=======
        if yield_2d:
            image = image.squeeze(-1)
            label = label.squeeze(-1)
>>>>>>> fd461b5a

        label = label.long()

        return image, label


# %%
<<<<<<< HEAD
class CrossMoDa_Data(Dataset):
=======
class RegCrossMoDa_Data(Dataset):
>>>>>>> fd461b5a
    def __init__(self,
        base_dir, domain, reg_state,
        ensure_labeled_pairs=True, use_additional_data=False, resample=True,
        size:tuple=(96,96,60), normalize:bool=True,
        max_load_num=None, crop_3d_w_dim_range=None, crop_2d_slices_gt_num_threshold=None,
        disturbed_idxs=None, disturbance_mode=None, disturbance_strength=1.0,
        yield_2d_normal_to=None, flip_r_samples=True,
        dilate_kernel_sz=1,
        debug=False
    ):

        """
        Function to create Dataset structure with crossMoDa data.
        The function allows to use different preproccessing steps of the crossMoDa data set
        and using additinal data from TCIA database.
        The data can also be resampled to a desired size and normalized to mean=0 and std=1.

        Parameters:
                base_dir (os.Pathlike): provide the directory which contains "L1..." to "L4..." directories
                domain (str): choose which domain to load. Can be set to "source", "target" or "validation". Source are ceT1, target and validation hrT2 images.

                state (str): state of preprocessing:    "l1" = original data,
                                                        "l2" = resampled data @ 0.5mm,
                                                        "l3" = center-cropped data,
                                                        "l4" = image specific crops for desired anatomy

                ensure_labeled_pairs (bool): Only images with corresponding labels will be loaded (default: True)

                use_additional_data (bool): set to True to use additional data from TCIA (default: False)

                resample (bool): set to False to disable resampling to desired size (default: True)

                size (tuple): 3d-tuple(int) to which the data is resampled. Unused if resample=False. (default: (96,96,60)).
                    WARNING: choosing large sizes or not resampling can lead to excess memory usage

                normalize (bool): set to False to disable normalization to mean=0, std=1 for each image (default: True)
                max_load_num (int): maximum number of pairs to load (uses first max_load_num samples for either images and labels found)
                crop_3d_w_dim_range (tuple): Tuple of ints defining the range to which dimension W of (D,H,W) is cropped
                yield_2d_normal_to (bool):

        Returns:
                torch.utils.data.Dataset containing CrossMoDa data

        Useful Links:
        CrossMoDa challenge:
        https://crossmoda.grand-challenge.org/

        ToDos:
            extend to other preprocessing states

        Example:
            dataset = CrossMoDa_source('original')

            data = dataset.get_data()

        """

        self.disturbed_idxs = disturbed_idxs
        self.yield_2d_normal_to = yield_2d_normal_to
        self.crop_2d_slices_gt_num_threshold = crop_2d_slices_gt_num_threshold
        self.do_augment = False
        self.do_disturb = False
        self.augment_at_collate = False
        self.dilate_kernel_sz = dilate_kernel_sz
        self.disturbance_mode = disturbance_mode
        self.disturbance_strength = disturbance_strength

        #define finished preprocessing states here with subpath and default size
        # states = {
        #     'l1':('best/', (512,512,160)),
        #     'l2':('L2_resampled_05mm/', (420,420,360)),
        #     'l3':('L3_coarse_fixed_crop/', (128,128,192)),
        #     'l4':('L4_fine_localized_crop/', (128,128,128))
        # }
        state = 'l4'
        states = {'l4':('L4_fine_localized_crop/', (128,128,128))}
        t0 = time.time()
        #choose directory with data according to chosen preprocessing state
        # if state not in states: raise Exception("Unknown state. Choose one of: "+str(states.keys))

        state_dir = states[state.lower()][0] #get sub directory

        if not resample: size = states[state.lower()][1] #set size to default defined at top of file

        path = base_dir + state_dir
        directory = "source_training_labeled/"

        files = sorted(glob.glob(os.path.join(path+directory , "*.nii.gz")))


        if reg_state.lower() == "combined" or reg_state.lower() == "best":
            pass
        else:
            raise Exception("Unknown registration version. Choose either 'combined_all' or 'best_all'")

        label_data_left = torch.load('./data/optimal_reg_left.pth')
        label_data_right = torch.load('./data/optimal_reg_right.pth')

        loaded_identifier = label_data_left['valid_left_t1'] + label_data_right['valid_right_t1']
        label_data = torch.cat([label_data_left[reg_state+'_all'][:44], label_data_right[reg_state+'_all'][:63]], dim=0)

        # First read filepaths
        self.img_paths = {}
        self.label_paths = {}

        if debug:
            loaded_identifier = loaded_identifier[:4]
            label_data = label_data[:4]

        for idx, identifier in enumerate(loaded_identifier):
            nl_id = int(re.findall(r'\d+', identifier)[0])
            lr_id = identifier[-8]
            crossmoda_id = f"{nl_id:03d}{lr_id}"
            loaded_identifier[idx] = crossmoda_id

        for _path in files:
            numeric_id = int(re.findall(r'\d+', os.path.basename(_path))[0])
            if "_l.nii.gz" in _path or "_l_Label.nii.gz" in _path:
                lr_id = 'l'
            elif "_r.nii.gz" in _path or "_r_Label.nii.gz" in _path:
                lr_id = 'r'
            else:
                lr_id = ""

            # Generate crossmoda id like 004r
            crossmoda_id = f"{numeric_id:03d}{lr_id}"

            if crossmoda_id not in loaded_identifier:
                continue

            if "Label" in _path:
                self.label_paths[crossmoda_id] = _path

            elif domain in _path:
                self.img_paths[crossmoda_id] = _path

        if ensure_labeled_pairs:
            pair_idxs = set(self.img_paths).intersection(set(self.label_paths))
            self.label_paths = {_id: _path for _id, _path in self.label_paths.items() if _id in pair_idxs}
            self.img_paths = {_id: _path for _id, _path in self.img_paths.items() if _id in pair_idxs}

        # Populate data
        self.img_data_3d = {}
        self.label_data_3d = {}
        self.modified_label_data_3d = {}

        self.img_data_2d = {}
        self.label_data_2d = {}
        self.modified_label_data_2d = {}

        #load data

        print(f"Loading CrossMoDa {domain} images and labels and registration state {reg_state}...")
        id_paths_to_load = list(self.label_paths.items()) + list(self.img_paths.items())

        description = f"{len(self.img_paths)} images, {len(self.label_paths)} labels"

        for _3d_id, _file in tqdm(id_paths_to_load, desc=description):
            # tqdm.write(f"Loading {f}")
            if "Label" in _file:
                tmp = torch.from_numpy(nib.load(_file).get_fdata())
                if resample: #resample image to specified size
                    tmp = F.interpolate(tmp.unsqueeze(0).unsqueeze(0), size=size,mode='nearest').squeeze()

                if tmp.shape != size: #for size missmatch use symmetric padding with 0
                    difs = [size[0]-tmp.size(0),size[1]-tmp.size(1),size[2]-tmp.size(2)]
                    pad = (difs[-1]//2,difs[-1]-difs[-1]//2,difs[-2]//2,difs[-2]-difs[-2]//2,difs[-3]//2,difs[-3]-difs[-3]//2)
                    tmp = F.pad(tmp,pad)

                if crop_3d_w_dim_range:
                    tmp = tmp[..., crop_3d_w_dim_range[0]:crop_3d_w_dim_range[1]]

                # Only use tumour class, remove TODO
                tmp[tmp==2] = 0
                self.label_data_3d[_3d_id] = tmp.long()

            elif domain in _file:
                tmp = torch.from_numpy(nib.load(_file).get_fdata())
                if resample: #resample image to specified size
                    tmp = F.interpolate(tmp.unsqueeze(0).unsqueeze(0), size=size,mode='trilinear',align_corners=False).squeeze()

                if tmp.shape != size: #for size missmatch use symmetric padding with 0
                    difs = [size[0]-tmp.size(0),size[1]-tmp.size(1),size[2]-tmp.size(2)]
                    pad = (difs[-1]//2,difs[-1]-difs[-1]//2,difs[-2]//2,difs[-2]-difs[-2]//2,difs[-3]//2,difs[-3]-difs[-3]//2)
                    tmp = F.pad(tmp,pad)

                if crop_3d_w_dim_range:
                    tmp = tmp[..., crop_3d_w_dim_range[0]:crop_3d_w_dim_range[1]]

                if normalize: #normalize image to zero mean and unit std
                    tmp = (tmp - tmp.mean()) / tmp.std()

                self.img_data_3d[_3d_id] = tmp

        # Now load registered labels
        for data_idx, _3d_id in enumerate(loaded_identifier):
            tmp = label_data[data_idx]
            if resample: #resample image to specified size
                tmp = F.interpolate(tmp.unsqueeze(0).unsqueeze(0), size=size,mode='nearest').squeeze()

            if tmp.shape != size: #for size missmatch use symmetric padding with 0
                difs = [size[0]-tmp.size(0),size[1]-tmp.size(1),size[2]-tmp.size(2)]
                pad = (difs[-1]//2,difs[-1]-difs[-1]//2,difs[-2]//2,difs[-2]-difs[-2]//2,difs[-3]//2,difs[-3]-difs[-3]//2)
                tmp = F.pad(tmp,pad)

            if crop_3d_w_dim_range:
                tmp = tmp[..., crop_3d_w_dim_range[0]:crop_3d_w_dim_range[1]]

            # Only use tumour class, remove TODO
            tmp[tmp==2] = 0
            self.modified_label_data_3d[_3d_id] = tmp.long()

        # Postprocessing of 3d volumes
        for _3d_id in list(self.label_data_3d.keys()):
            if self.label_data_3d[_3d_id].unique().numel() != 2: #TODO use 3 classes again
                del self.img_data_3d[_3d_id]
                del self.label_data_3d[_3d_id]
                del self.modified_label_data_3d[_3d_id]
            elif "r" in _3d_id:
                self.img_data_3d[_3d_id] = self.img_data_3d[_3d_id].flip(dims=(1,))
                self.label_data_3d[_3d_id] = self.label_data_3d[_3d_id].flip(dims=(1,))
                self.modified_label_data_3d[_3d_id] = self.modified_label_data_3d[_3d_id].flip(dims=(1,))

        if max_load_num and ensure_labeled_pairs:
            for _3d_id in list(self.label_data_3d.keys())[max_load_num:]:
                del self.img_data_3d[_3d_id]
                del self.label_data_3d[_3d_id]
                del self.modified_label_data_3d[_3d_id]

        elif max_load_num:
            for del_key in list(self.img_data_3d.keys())[max_load_num:]:
                del self.img_data_3d[del_key]
            for del_key in list(self.label_data_3d.keys())[max_load_num:]:
                del self.label_data_3d[del_key]
            for del_key in list(self.modified_label_data_3d.keys())[max_load_num:]:
                del self.label_data_3d[del_key]

        #check for consistency
        print("Equal image and label numbers: {}".format(set(self.img_data_3d)==set(self.label_data_3d)==set(self.modified_label_data_3d)))

        img_stack = torch.stack(list(self.img_data_3d.values()), dim=0)
        img_mean, img_std = img_stack.mean(), img_stack.std()

        label_stack = torch.stack(list(self.label_data_3d.values()), dim=0)

        print("Image shape: {}, mean.: {:.2f}, std.: {:.2f}".format(img_stack.shape, img_mean, img_std))
        print("Label shape: {}, max.: {}".format(label_stack.shape,torch.max(label_stack)))

        if yield_2d_normal_to:
            if yield_2d_normal_to == "D":
                slice_dim = -3
            if yield_2d_normal_to == "H":
                slice_dim = -2
            if yield_2d_normal_to == "W":
                slice_dim = -1

            for _3d_id, image in self.img_data_3d.items():
                for idx, img_slc in [(slice_idx, image.select(slice_dim, slice_idx)) \
                                     for slice_idx in range(image.shape[slice_dim])]:
                    # Set data view for crossmoda id like "003rW100"
                    self.img_data_2d[f"{_3d_id}{yield_2d_normal_to}{idx:03d}"] = img_slc

            for _3d_id, label in self.label_data_3d.items():
                for idx, lbl_slc in [(slice_idx, label.select(slice_dim, slice_idx)) \
                                     for slice_idx in range(label.shape[slice_dim])]:
                    # Set data view for crossmoda id like "003rW100"
                    self.label_data_2d[f"{_3d_id}{yield_2d_normal_to}{idx:03d}"] = lbl_slc

            for _3d_id, label in self.modified_label_data_3d.items():
                for idx, lbl_slc in [(slice_idx, label.select(slice_dim, slice_idx)) \
                                     for slice_idx in range(label.shape[slice_dim])]:
                    # Set data view for crossmoda id like "003rW100"
                    self.modified_label_data_2d[f"{_3d_id}{yield_2d_normal_to}{idx:03d}"] = lbl_slc

        # Postprocessing of 2d slices
        for key, label in list(self.label_data_2d.items()):
            uniq_vals = label.unique()

            if uniq_vals.max() == 0:
                # Delete empty 2D slices (but keep 3d data)
                del self.label_data_2d[key]
                del self.modified_label_data_2d[key]
                del self.img_data_2d[key]

            elif sum(label[label > 0]) < self.crop_2d_slices_gt_num_threshold:
                # Delete 2D slices with less than n gt-pixels (but keep 3d data)
                del self.label_data_2d[key]
                del self.modified_label_data_2d[key]
                del self.img_data_2d[key]

        print("Data import finished.")
        print(f"CrossMoDa loader will yield {'2D' if self.yield_2d_normal_to else '3D'} samples")

    def get_3d_ids(self):
        return sorted(list(
            set(self.img_data_3d.keys())
            .union(set(self.label_data_3d.keys()))
        ))

    def get_2d_ids(self):
        return sorted(list(
            set(self.img_data_2d.keys())
            .union(set(self.label_data_2d.keys()))
        ))

    def get_id_dicts(self):

        all_3d_ids = self.get_3d_ids()
        id_dicts = []

        for _2d_dataset_idx, _2d_id in enumerate(self.get_2d_ids()):
            _3d_id = _2d_id[:-4]
            id_dicts.append(
                {
                    '2d_id': _2d_id,
                    '2d_dataset_idx': _2d_dataset_idx,
                    '3d_id': _3d_id,
                    '3d_dataset_idx': all_3d_ids.index(_3d_id),
                }
            )

        return id_dicts

    def __len__(self, yield_2d_override=None):
        if yield_2d_override == None:
            # Here getting 2D or 3D data length
            yield_2d = True if self.yield_2d_normal_to else False
        else:
            yield_2d = yield_2d_override

        if yield_2d:
            return len(self.img_data_2d)

        return len(self.img_data_3d)

    def __getitem__(self, dataset_idx, yield_2d_override=None):

        if yield_2d_override == None:
            # Here getting 2D or 3D data can be overridden
            yield_2d = True if self.yield_2d_normal_to else False
        else:
            yield_2d = yield_2d_override

        if yield_2d:
            all_ids = self.get_2d_ids()
            _id = all_ids[dataset_idx]
            image = self.img_data_2d.get(_id, torch.tensor([]))
            label = self.label_data_2d.get(_id, torch.tensor([]))
            modified_label = self.modified_label_data_2d.get(_id, torch.tensor([]))

            # For 2D crossmoda id cut last 4 "003rW100"
            image_path = self.img_paths[_id[:-4]]
            label_path = self.label_paths[_id[:-4]]

        else:
            all_ids = self.get_3d_ids()
            _id = all_ids[dataset_idx]
            image = self.img_data_3d.get(_id, torch.tensor([]))
            label = self.label_data_3d.get(_id, torch.tensor([]))
            modified_label = self.modified_label_data_3d.get(_id, torch.tensor([]))

            image_path = self.img_paths[_id]
            label_path = self.label_paths[_id]

<<<<<<< HEAD
        modified_label = label.detach().clone()
        spat_augment_grid = []


        # In case of training add augmentation, modification and
        # disturbance

        # Dilate small cochlea segmentation
        # COCHLEA_CLASS_IDX = 2
        # pre_mod = b_label.squeeze(0)
        # modified_label = dilate_label_class(
        #     b_label.detach().clone(), COCHLEA_CLASS_IDX, COCHLEA_CLASS_IDX,
        #     yield_2d=yield_2d, kernel_sz=self.dilate_kernel_sz
        # ).squeeze(0)

=======
        spat_augment_grid = []


        # In case of training add augmentation, modification and
        # disturbance
            # Dilate small cochlea segmentation
            # COCHLEA_CLASS_IDX = 2
            # pre_mod = b_label.squeeze(0)
            # modified_label = dilate_label_class(
            #     b_label.detach().clone(), COCHLEA_CLASS_IDX, COCHLEA_CLASS_IDX,
            #     yield_2d=yield_2d, kernel_sz=self.dilate_kernel_sz
            # ).squeeze(0)

>>>>>>> fd461b5a
        if self.do_disturb:
            if self.disturbed_idxs != None and dataset_idx in self.disturbed_idxs:
                with torch_manual_seeded(dataset_idx):
                    if str(self.disturbance_mode)==str(LabelDisturbanceMode.FLIP_ROLL):
                        roll_strength = 10*self.disturbance_strength
                        if yield_2d:
                            modified_label = \
                                torch.roll(
                                    modified_label.transpose(-2,-1),
                                    (
                                        int(torch.randn(1)*roll_strength),
                                        int(torch.randn(1)*roll_strength)
                                    ),(-2,-1)
                                )
                                # torch.flip(modified_label, dims=(-2,-1))
                        else:
                            modified_label = \
                                torch.roll(
                                    modified_label.permute(1,2,0),
                                    (
                                        int(torch.randn(1)*roll_strength),
                                        int(torch.randn(1)*roll_strength),
                                        int(torch.randn(1)*roll_strength)
                                    ),(-3,-2,-1)
                                )

                    elif str(self.disturbance_mode)==str(LabelDisturbanceMode.AFFINE):
                        b_modified_label = modified_label.unsqueeze(0).cuda()
                        _, b_modified_label, _ = spatial_augment(b_label=b_modified_label, yield_2d=yield_2d,
                            bspline_num_ctl_points=6, bspline_strength=0., bspline_probability=0.,
                            affine_strength=0.09*self.disturbance_strength,
                            add_affine_translation=0.18*self.disturbance_strength, affine_probability=1.)
                        modified_label = b_modified_label.squeeze(0).cpu()

                    elif self.disturbance_mode == None:
                        pass
                    else:
                        raise ValueError(f"Disturbance mode {self.disturbance_mode} is not implemented.")
            # End of disturbance
<<<<<<< HEAD

        if self.do_augment and not self.augment_at_collate:
            b_image = image.unsqueeze(0).cuda()
            b_label = label.unsqueeze(0).cuda()
            b_modified_label = modified_label.unsqueeze(0).cuda()

            b_image, b_label, b_spat_augment_grid = self.augment(
                b_image, b_label, yield_2d
            )
            _, b_modified_label, _ = spatial_augment(
                b_label=b_modified_label, yield_2d=yield_2d, b_grid_override=b_spat_augment_grid
            )

=======

        if self.do_augment and not self.augment_at_collate:
            b_image = image.unsqueeze(0).cuda()
            b_label = label.unsqueeze(0).cuda()
            b_modified_label = modified_label.unsqueeze(0).cuda()

            b_image, b_label, b_spat_augment_grid = self.augment(
                b_image, b_label, yield_2d
            )
            _, b_modified_label, _ = spatial_augment(
                b_label=b_modified_label, yield_2d=yield_2d, b_grid_override=b_spat_augment_grid
            )

>>>>>>> fd461b5a
            image = b_image.squeeze(0).cpu()
            label = b_label.squeeze(0).cpu()
            modified_label = b_modified_label.squeeze(0).cpu()
            spat_augment_grid = b_spat_augment_grid.squeeze(0).detach().cpu().clone()

        if yield_2d:
            assert image.dim() == label.dim() == 2
        else:
            assert image.dim() == label.dim() == 3

        return {
            'image': image,
            'label': label,
            'modified_label': modified_label,
            # if disturbance is off, modified label is equals label
            'dataset_idx': dataset_idx,
            'id': _id,
            'image_path': image_path,
            'label_path': label_path,
            'spat_augment_grid': spat_augment_grid
        }

    def get_3d_item(self, _3d_dataset_idx):
        return self.__getitem__(_3d_dataset_idx, yield_2d_override=False)

    def get_data(self, yield_2d_override=None):
        if yield_2d_override == None:
            # Here getting 2D or 3D data can be overridden
            yield_2d = True if self.yield_2d_normal_to else False
        else:
            yield_2d = yield_2d_override

        if yield_2d:
            img_stack = torch.stack(list(self.img_data_2d.values()), dim=0)
            label_stack = torch.stack(list(self.label_data_2d.values()), dim=0)
        else:
            img_stack = torch.stack(list(self.img_data_3d.values()), dim=0)
            label_stack = torch.stack(list(self.label_data_3d.values()), dim=0)

        return img_stack, label_stack

    def set_disturbed_idxs(self, idxs):
        if idxs is not None:
            if isinstance(idxs, (np.ndarray, torch.Tensor)):
                idxs = idxs.tolist()

            self.disturbed_idxs = idxs
        else:
            self.disturbed_idxs = []


    def train(self, augment=True, disturb=True):
        self.do_augment = augment
        self.do_disturb = disturb

    def eval(self, augment=False, disturb=False):
        self.train(augment, disturb)

    def set_augment_at_collate(self):
        self.augment_at_collate = True

    def unset_augment_at_collate(self):
        self.augment_at_collate = False

    def set_dilate_kernel_size(self, sz):
        self.dilate_kernel_sz = max(1,sz)

    def set_disturbance_strength(self, strength):
        self.disturbance_strength = strength

    def get_dilate_kernel_size(self):
        return self.dilate_kernel_sz

    def get_efficient_augmentation_collate_fn(self):
        yield_2d = True if self.yield_2d_normal_to else False

        def collate_closure(batch):
            batch = torch.utils.data._utils.collate.default_collate(batch)
            if self.augment_at_collate:
                # Augment the whole batch not just one sample
                b_image = batch['image'].cuda()
                b_label = batch['label'].cuda()
                b_image, b_label = self.augment(b_image, b_label, yield_2d)
                batch['image'], batch['label'] = b_image.cpu(), b_label.cpu()

            return batch

        return collate_closure

    def augment(self, b_image, b_label, yield_2d,
        noise_strength=0.05,
        bspline_num_ctl_points=6, bspline_strength=0.004, bspline_probability=.95,
        affine_strength=0.07, affine_probability=.45,
        pre_interpolation_factor=2.):

        if yield_2d:
            assert b_image.dim() == b_label.dim() == 3, \
                f"Augmenting 2D. Input batch of image and " \
                f"label should be BxHxW but are {b_image.shape} and {b_label.shape}"
        else:
            assert b_image.dim() == b_label.dim() == 4, \
                f"Augmenting 3D. Input batch of image and " \
                f"label should be BxDxHxW but are {b_image.shape} and {b_label.shape}"

        b_image = augmentNoise(b_image, strength=noise_strength)
        b_image, b_label, b_spat_augment_grid = spatial_augment(
            b_image, b_label,
            bspline_num_ctl_points=bspline_num_ctl_points, bspline_strength=bspline_strength, bspline_probability=bspline_probability,
            affine_strength=affine_strength, affine_probability=affine_probability,
            pre_interpolation_factor=2., yield_2d=yield_2d)

        b_label = b_label.long()

        return b_image, b_label, b_spat_augment_grid
<<<<<<< HEAD

    def augment_tio(self, image, label, yield_2d):
        # Prepare dims for torchio: All transformed
        # images / labels need to be 4-dim;
        # 2D images need to have dims=1xHxWx1 to make transformation work

        if yield_2d:
            assert image.dim() == label.dim() == 3, \
                f"Augmenting 2D. Input batch of image and " \
                f"label should be 1xHxW but are {image.shape} and {label.shape}"
        else:
            assert image.dim() == label.dim() == 4, \
                f"Augmenting 3D. Input batch of image and " \
                f"label should be 1xDxHxW but are {image.shape} and {label.shape}"

        if self.yield_2d_normal_to:
            self.spatial_transform = tio.OneOf({
                tio.transforms.RandomAffine(.05): 0.8,
                tio.transforms.RandomElasticDeformation(num_control_points=7, max_displacement=(7.5,7.5,1e-5)): 0.2,
                },
                p=0.75,
            )
        else:
            self.spatial_transform = tio.OneOf({
                tio.transforms.RandomAffine(.05): 0.8,
                tio.transforms.RandomElasticDeformation(num_control_points=7, max_displacement=7.5): 0.2,
                },
                p=0.75,
            )

        # Transforms can be composed as in torchvision.transforms
        self.intensity_transform = tio.OneOf({
            tio.transforms.RandomNoise(std=0.05): 0.6,
        })

        if yield_2d:
            image = image.unsqueeze(-1)
            label = label.unsqueeze(-1)


        # Run torchio transformation - LabelMap will be secured for intensity
        # transformations
        subject = tio.Subject(
            image=tio.ScalarImage(tensor=image),
            label=tio.LabelMap(tensor=label)
        )
        subject = self.spatial_transform(subject)
        # Transform image intensities apart from subject - spatial transform
        # was not applied to label correctly if transformations are stacked.
        image = self.intensity_transform(subject.image).data
        image = subject.image.data
        label = subject.label.data

        if yield_2d:
            image = image.squeeze(-1)
            label = label.squeeze(-1)

        label = label.long()

        return image, label


from contextlib import contextmanager

@contextmanager
def torch_manual_seeded(seed):
    saved_state = torch.get_rng_state()
    torch.manual_seed(seed)
    yield
    torch.set_rng_state(saved_state)

=======
>>>>>>> fd461b5a

# %%

from enum import Enum, auto
class LabelDisturbanceMode(Enum):
    FLIP_ROLL = auto()
    AFFINE = auto()

class DataParamMode(Enum):
    INSTANCE_PARAMS = auto()
    GRIDDED_INSTANCE_PARAMS = auto()
    DISABLED = auto()

class DotDict(dict):
    """dot.notation access to dictionary attributes
        See https://stackoverflow.com/questions/49901590/python-using-copy-deepcopy-on-dotdict
    """

    def __getattr__(self, item):
        try:
            return self[item]
        except KeyError as e:
            raise AttributeError from e

    __setattr__ = dict.__setitem__
    __delattr__ = dict.__delitem__

config_dict = DotDict({
    'num_folds': 3,
    'only_first_fold': True,
    # 'fold_override': 0,
    # 'epx_override': 0,

    'use_mind': True,
    'epochs': 40,

    'batch_size': 64,
    'val_batch_size': 1,

    'dataset': 'reg_crossmoda',
    'reg_state': 'combined',
    'train_set_max_len': 100,
    'crop_3d_w_dim_range': (24, 110),
    'crop_2d_slices_gt_num_threshold': 0,
    'yield_2d_normal_to': "W",

    'lr': 0.0005,
    'use_cosine_annealing': True,

    # Data parameter config
<<<<<<< HEAD
    'data_param_mode': DataParamMode.INSTANCE_PARAMS,
=======
    'data_param_mode': DataParamMode.DISABLED,
>>>>>>> fd461b5a
        # init_class_param=0.01,
        # lr_class_param=0.1,
    'init_inst_param': 1.0,
    'lr_inst_param': 0.1,
    # 'wd_inst_param': 0.01,
        # wd_class_param=0.0,
        # skip_clamp_data_param=False,
    # 'clamp_sigma_min': 0.,
    # 'clamp_sigma_max': 1.,
        # optim_algorithm=DataParamOptim.ADAM,
        # optim_options=dict(
        #     betas=(0.9, 0.999)
        # )
    'grid_size_y': 64,
    'grid_size_x': 64,
    # ),

    'save_every': 200,
    'mdl_save_prefix': 'data/models',

    'do_plot': False,
    'debug': False,
    'wandb_mode': "online",
    'wandb_name_override': None,
    'do_sweep': True,

    'disturbance_mode': LabelDisturbanceMode.AFFINE,
<<<<<<< HEAD
    'disturbance_strength': 1.,
    'disturbed_percentage': .3,
    'start_disturbing_after_ep': 0,
=======
    'disturbance_strength': .0,
    'disturbed_percentage': .0,
    'start_disturbing_after_ep': 1000000,
>>>>>>> fd461b5a

    'start_dilate_kernel_sz': 1
})

# %%
if config_dict['dataset'] == 'crossmoda':
    training_dataset = CrossMoDa_Data("/share/data_supergrover1/weihsbach/shared_data/tmp/CrossMoDa/",
        domain="source", state="l4", size=(128, 128, 128),
        ensure_labeled_pairs=True,
        max_load_num=config_dict['train_set_max_len'],
        crop_3d_w_dim_range=config_dict['crop_3d_w_dim_range'], crop_2d_slices_gt_num_threshold=config_dict['crop_2d_slices_gt_num_threshold'],
        yield_2d_normal_to=config_dict['yield_2d_normal_to'],
        disturbed_idxs=None, disturbance_mode=config_dict['disturbance_mode'], disturbance_strength=config_dict['disturbance_strength'],
        dilate_kernel_sz=config_dict['start_dilate_kernel_sz'],
        debug=config_dict['debug'],
        # inject_data_path = '/share/data_supergrover1/weihsbach/shared_data/tmp/curriculum_deeplab/healing_polished-river.pth'
    )
    config_dict.label_tags = ['background', 'tumour']
    training_dataset.eval()
    print("Nonzero slice ratio: ",
        sum([b['label'].unique().numel() > 1 for b in training_dataset])/len(training_dataset)
    )
    # validation_dataset = CrossMoDa_Data("/share/data_supergrover1/weihsbach/shared_data/tmp/CrossMoDa/",
    #     domain="validation", state="l4", ensure_labeled_pairs=True)
    # target_dataset = CrossMoDa_Data("/share/data_supergrover1/weihsbach/shared_data/tmp/CrossMoDa/",
    #     domain="target", state="l4", ensure_labeled_pairs=True)

if config_dict['dataset'] == 'reg_crossmoda':
    training_dataset = RegCrossMoDa_Data("/share/data_supergrover1/weihsbach/shared_data/tmp/CrossMoDa/",
        domain="source",
        reg_state=config_dict['reg_state'],
        size=(128, 128, 128),
        ensure_labeled_pairs=True,
        max_load_num=config_dict['train_set_max_len'],
        crop_3d_w_dim_range=config_dict['crop_3d_w_dim_range'], crop_2d_slices_gt_num_threshold=config_dict['crop_2d_slices_gt_num_threshold'],
        yield_2d_normal_to=config_dict['yield_2d_normal_to'],
        disturbed_idxs=None, disturbance_mode=config_dict['disturbance_mode'], disturbance_strength=config_dict['disturbance_strength'],
        dilate_kernel_sz=config_dict['start_dilate_kernel_sz'],
        debug=config_dict['debug']
    )
    config_dict.label_tags = ['background', 'tumour']
    training_dataset.eval()
    print("Nonzero slice ratio: ",
        sum([b['label'].unique().numel() > 1 for b in training_dataset])/len(training_dataset)
    )

elif config_dict['dataset'] == 'organmnist3d':
    training_dataset = WrapperOrganMNIST3D(
        split='train', root='./data/medmnist', download=True, normalize=True,
        max_load_num=300, crop_3d_w_dim_range=None,
        disturbed_idxs=None, yield_2d_normal_to='W'
    )
    print(training_dataset.mnist_set.info)
    label_tags = list(training_dataset.mnist_set.info['label'].values())
    config_dict['label_tags'] = label_tags
    print("Classes: ", label_tags)
    print("Samples: ", len(training_dataset))

# %%
_, all_labels = training_dataset.get_data(yield_2d_override=False)
print(all_labels.shape)
sum_over_w = torch.sum(all_labels, dim=(0,1,2))
plt.xlabel("W")
plt.ylabel("ground truth>0")
plt.plot(sum_over_w);

# %%
if config_dict['do_plot']:
    # Print bare 2D data
    # print("Displaying 2D bare sample")
    # for img, label in zip(training_dataset.img_data_2d.values(),
    #                       training_dataset.label_data_2d.values()):
    #     display_seg(in_type="single_2D",
    #                 img=img.unsqueeze(0),
    #                 ground_truth=label,
    #                 crop_to_non_zero_gt=True,
    #                 alpha_gt = .3)

    # Print transformed 2D data
    training_dataset.train(disturb=False, augment=True)
    print(training_dataset.disturbed_idxs)
    # training_dataset.set_disturbed_idxs(list(range(0,20,1)))
    print("Displaying 2D training sample")
<<<<<<< HEAD
    for dist_stren in [0.1, 0.2, 0.3, 0.5, 1.0, 2.0, 5.0]:
        print(dist_stren)
        training_dataset.disturbance_strength = dist_stren
        img_stack = []
        label_stack = []
        mod_label_stack = []

        for sample in (training_dataset[idx] for idx in range(20)):
            img_stack.append(sample['image'])
            label_stack.append(sample['label'])
            mod_label_stack.append(sample['modified_label'])

        # Change label num == hue shift for display
        img_stack = torch.stack(img_stack).unsqueeze(1)
        label_stack = torch.stack(label_stack)
        mod_label_stack = torch.stack(mod_label_stack)

        mod_label_stack*=4

        visualize_seg(in_type="batch_2D",
            img=img_stack,
            # ground_truth=label_stack,
            seg=(mod_label_stack-label_stack).abs(),
            # crop_to_non_zero_gt=True,
            crop_to_non_zero_seg=True,
            alpha_seg = .6,
            # alpha_gt = .6,
        )
=======

    img_stack = []
    label_stack = []
    mod_label_stack = []

    for sample in (training_dataset[idx] for idx in range(20)):
        img_stack.append(sample['image'])
        label_stack.append(sample['label'])
        mod_label_stack.append(sample['modified_label'])

    # Change label num == hue shift for display
    img_stack = torch.stack(img_stack).unsqueeze(1)
    label_stack = torch.stack(label_stack)
    mod_label_stack = torch.stack(mod_label_stack)

    mod_label_stack*=4

    visualize_seg(in_type="batch_2D",
        img=img_stack,
        # ground_truth=label_stack,
        seg=(mod_label_stack-label_stack).abs(),
        crop_to_non_zero_seg=True,
        alpha_seg = .3,
        # alpha_gt = .6,
    )
>>>>>>> fd461b5a

    # Print transformed 3D data
    # training_dataset.train()
    # print("Displaying 3D training sample")
    # leng = 1# training_dataset.__len__(yield_2d_override=False)
    # for sample in (training_dataset.get_3d_item(idx) for idx in range(leng)):
    #     # training_dataset.set_dilate_kernel_size(1)
    #     visualize_seg(in_type="single_3D", reduce_dim="W",
    #                 img=sample['image'].unsqueeze(0),
    #                 ground_truth=sample['label'],
    #                 crop_to_non_zero_gt=True,
    #                 alpha_gt = .3)

#         # training_dataset.set_dilate_kernel_size(7)
#         display_seg(in_type="single_3D", reduce_dim="W",
#                     img=sample['image'].unsqueeze(0),
#                     ground_truth=sample['modified_label'],
#                     crop_to_non_zero_gt=True,
#                     alpha_gt = .3)


# %%
if config_dict.do_plot:
    for sidx in [0,]:
        print(f"Sample {sidx}:")

        training_dataset.eval()
        sample_eval = training_dataset.get_3d_item(sidx)

        visualize_seg(in_type="single_3D", reduce_dim="W",
                    img=sample_eval['image'].unsqueeze(0),
                    ground_truth=sample_eval['label'],
                    crop_to_non_zero_gt=True,
                    alpha_gt = .3)

        visualize_seg(in_type="single_3D", reduce_dim="W",
                    img=sample_eval['image'].unsqueeze(0),
                    ground_truth=sample_eval['label'],
                    crop_to_non_zero_gt=True,
                    alpha_gt = .0)

        training_dataset.train()
        print("Train sample with ground-truth overlay")
        sample_train = training_dataset.get_3d_item(sidx)
        print(sample_train['label'].unique())
        visualize_seg(in_type="single_3D", reduce_dim="W",
                    img=sample_train['image'].unsqueeze(0),
                    ground_truth=sample_train['label'],
                    crop_to_non_zero_gt=True,
                    alpha_gt=.3)

        print("Eval/train diff with diff overlay")
        visualize_seg(in_type="single_3D", reduce_dim="W",
                    img=(sample_eval['image'] - sample_train['image']).unsqueeze(0),
                    ground_truth=(sample_eval['label'] - sample_train['label']).clamp(min=0),
                    crop_to_non_zero_gt=True,
                    alpha_gt = .3)

# %%
# train_subset = torch.utils.data.Subset(training_dataset,range(2))
if config_dict['do_plot']:
    train_plotset = (training_dataset.get_3d_item(idx) for idx in (55, 81, 63))
    for sample in train_plotset:
        print(f"Sample {sample['dataset_idx']}:")
        display_seg(in_type="single_3D", reduce_dim="W",
            img=sample_eval['image'].unsqueeze(0),
            ground_truth=sample_eval['label'],
            crop_to_non_zero_gt=True,
            alpha_gt = .6)
        display_seg(in_type="single_3D", reduce_dim="W",
            img=sample_eval['image'].unsqueeze(0),
            ground_truth=sample_eval['label'],
            crop_to_non_zero_gt=True,
            alpha_gt = .0)

# %%
#Add functions to replace modules of a model

import functools
MOD_GET_FN = lambda self, key: self[int(key)] if isinstance(self, nn.Sequential) \
                                              else getattr(self, key)

def get_module(module, keychain):
    """Retrieves any module inside a pytorch module for a given keychain.
       module.named_ to retrieve valid keychains for layers.
    """

    return functools.reduce(MOD_GET_FN, keychain.split('.'), module)

def set_module(module, keychain, replacee):
    """Replaces any module inside a pytorch module for a given keychain with "replacee".
       Use get_named_layers_leaves(module) to retrieve valid keychains for layers.
    """

    key_list = keychain.split('.')
    root = functools.reduce(MOD_GET_FN, key_list[:-1], module)
    leaf = key_list[-1]
    if isinstance(root, nn.Sequential):
        root[int(leaf)] = replacee
    else:
        setattr(root, leaf, replacee)


# %%
def save_model(_path, **statefuls):
    _path = Path(THIS_SCRIPT_DIR).joinpath(_path).resolve()
    _path.mkdir(exist_ok=True, parents=True)

    for name, stful in statefuls.items():
        if stful != None:
            torch.save(stful.state_dict(), _path.joinpath(name+'.pth'))



def get_model(config, dataset_len, _path=None, device='cpu'):
    _path = Path(THIS_SCRIPT_DIR).joinpath(_path).resolve()

    if config.use_mind:
        in_channels = 12
    else:
        in_channels = 1

    lraspp = torchvision.models.segmentation.lraspp_mobilenet_v3_large(
        pretrained=False, progress=True, num_classes=len(config.label_tags)
    )
    set_module(lraspp, 'backbone.0.0',
        torch.nn.Conv2d(in_channels, 16, kernel_size=(3, 3), stride=(2, 2),
                        padding=(1, 1), bias=False)
    )
    # set_module(lraspp, 'classifier.scale.2',
    #     torch.nn.Identity()
    # )
    lraspp.to(device)
    print(f"Param count lraspp: {sum(p.numel() for p in lraspp.parameters())}")

    optimizer = torch.optim.Adam(lraspp.parameters(), lr=config.lr)
    scaler = amp.GradScaler()

<<<<<<< HEAD
    # Add data paramters embedding and optimizer
    if config.data_param_mode == str(DataParamMode.INSTANCE_PARAMS):
        embedding = nn.Embedding(len(training_dataset), 1, sparse=True).to(device)
=======
    # Add data paramters
    embedding = nn.Embedding(len(training_dataset), 1, sparse=True).to(device)
    torch.nn.init.constant_(embedding.weight.data, config.init_inst_param)
>>>>>>> fd461b5a

    elif config.data_param_mode == str(DataParamMode.GRIDDED_INSTANCE_PARAMS):
        embedding = nn.Embedding(len(training_dataset)*config.grid_size_y*config.grid_size_x, 1, sparse=True).to(device)
    else:
        embedding = None


    if str(config.data_param_mode) != str(DataParamMode.DISABLED):
        optimizer_dp = torch.optim.SparseAdam(
            embedding.parameters(), lr=config.lr_inst_param,
            betas=(0.9, 0.999), eps=1e-08)
        torch.nn.init.normal_(embedding.weight.data, mean=config.init_inst_param, std=0.01)

        if _path and _path.is_dir():
            print(f"Loading embedding and dp_optimizer from {_path}")
            optimizer_dp.load_state_dict(torch.load(_path.joinpath('optimizer_dp.pth'), map_location=device))
            embedding.load_state_dict(torch.load(_path.joinpath('embedding.pth'), map_location=device))

        print(f"Param count embedding: {sum(p.numel() for p in embedding.parameters())}")

    else:
        optimizer_dp = None

    if _path and _path.is_dir():
        print(f"Loading lr-aspp model, optimizers and grad scalers from {_path}")
        lraspp.load_state_dict(torch.load(_path.joinpath('lraspp.pth'), map_location=device))
        optimizer.load_state_dict(torch.load(_path.joinpath('optimizer.pth'), map_location=device))
        scaler.load_state_dict(torch.load(_path.joinpath('scaler.pth'), map_location=device))
    else:
<<<<<<< HEAD
        print("Generating fresh lr-aspp model, optimizer and grad scaler.")
=======
        print("Generating fresh lr-aspp model, optimizers, embedding and grad scaler.")
    print(f"Param count lraspp: {sum(p.numel() for p in lraspp.parameters())}")
    print(f"Param count embedding: {sum(p.numel() for p in embedding.parameters())}")
>>>>>>> fd461b5a

    return (lraspp, optimizer, optimizer_dp, embedding, scaler)


# %%
def get_global_idx(fold_idx, epoch_idx, max_epochs):
    # Get global index e.g. 2250 for fold_idx=2, epoch_idx=250 @ max_epochs<1000
    return 10**len(str(int(max_epochs)))*fold_idx + epoch_idx



def log_data_parameters(log_path, parameter_idxs, parameters):
    data = [[idx, param] for (idx, param) in \
        zip(parameter_idxs, torch.exp(parameters).tolist())]

    table = wandb.Table(data=data, columns = ["parameter_idx", "value"])
    wandb.log({log_path:wandb.plot.bar(table, "parameter_idx", "value", title=log_path)})



def calc_inst_parameters_in_target_pos_ratio(dpm, disturbed_inst_idxs, target_pos='min'):

    assert target_pos == 'min' or target_pos == 'max', "Value of target_pos must be 'min' or 'max'."
    descending = False if target_pos == 'min' else True

    target_len = len(disturbed_inst_idxs)

    disturbed_params = dpm.get_parameter_list(inst_keys=disturbed_inst_idxs)
    all_params = sorted(dpm.get_parameter_list(inst_keys='all'), reverse=descending)
    target_param_ids = [id(param) for param in all_params[:target_len]]

    ratio = [1. for param in disturbed_params if id(param) in target_param_ids]
    ratio = sum(ratio)/target_len
    return ratio

def log_data_parameter_stats(log_path, epx, data_parameters):
    """Log stats for data parameters on wandb."""
    data_parameters = data_parameters.exp()
    wandb.log({f'{log_path}/highest': torch.max(data_parameters).item()}, step=epx)
    wandb.log({f'{log_path}/lowest': torch.min(data_parameters).item()}, step=epx)
    wandb.log({f'{log_path}/mean': torch.mean(data_parameters).item()}, step=epx)
    wandb.log({f'{log_path}/std': torch.std(data_parameters).item()}, step=epx)



def reset_determinism():
    torch.manual_seed(0)
    random.seed(0)
    np.random.seed(0)
    # torch.use_deterministic_algorithms(True)




def log_class_dices(log_prefix, log_postfix, class_dices, log_idx):
    if not class_dices:
        return

    for cls_name in class_dices[0].keys():
        log_path = f"{log_prefix}{cls_name}{log_postfix}"

        cls_dices = list(map(lambda dct: dct[cls_name], class_dices))
        mean_per_class =np.nanmean(cls_dices)
        print(log_path, f"{mean_per_class*100:.2f}%")
        wandb.log({log_path: mean_per_class}, step=log_idx)


# %%
def map_embedding_idxs(idxs, grid_size_y, grid_size_x):
    with torch.no_grad():
        t_sz = grid_size_y * grid_size_x
        return ((idxs*t_sz).long().repeat(t_sz).view(t_sz, idxs.numel())+torch.tensor(range(t_sz)).to(idxs).view(t_sz,1)).permute(1,0).reshape(-1)

def train_DL(run_name, config, training_dataset):
    reset_determinism()

    # Configure folds
    kf = KFold(n_splits=config.num_folds)
    kf.get_n_splits(training_dataset)

    fold_iter = enumerate(kf.split(training_dataset))

    if config.get('fold_override', None):
        selected_fold = config.get('fold_override', 0)
        fold_iter = list(fold_iter)[selected_fold:selected_fold+1]
    elif config.only_first_fold:
        fold_iter = list(fold_iter)[0:1]

    if config.wandb_mode != 'disabled':
        # Log dataset info
        training_dataset.eval()
        dataset_info = [[smp['dataset_idx'], smp['id'], smp['image_path'], smp['label_path']] \
                        for smp in training_dataset]
        wandb.log({'datasets/training_dataset':wandb.Table(columns=['dataset_idx', 'id', 'image', 'label'], data=dataset_info)}, step=0)

    fold_means_no_bg = []

    for fold_idx, (train_idxs, val_idxs) in fold_iter:
        train_idxs = torch.tensor(train_idxs)
        val_idxs = torch.tensor(val_idxs)

        # Training happens in 2D, validation happens in 3D:
        # Read 2D dataset idxs which are used for training,
        # get their 3D super-ids by 3d dataset length
        # and substract these from all 3D ids to get val_3d_idxs
        trained_3d_dataset_idxs = {dct['3d_dataset_idx'] \
             for dct in training_dataset.get_id_dicts() if dct['2d_dataset_idx'] in train_idxs.tolist()}
        val_3d_idxs = set(range(training_dataset.__len__(yield_2d_override=False))) - trained_3d_dataset_idxs
        print("Will run validation with these 3D samples:", val_3d_idxs)

        ### Disturb dataset ###
        disturbed_idxs = np.random.choice(train_idxs, size=int(len(train_idxs)*config.disturbed_percentage), replace=False)
        disturbed_idxs = torch.tensor(disturbed_idxs)

        disturbed_bool_vect = torch.zeros(len(training_dataset))
        disturbed_bool_vect[disturbed_idxs] = 1.

        clean_idxs = train_idxs[np.isin(train_idxs, disturbed_idxs, invert=True)]
        print("Disturbed indexes:", sorted(disturbed_idxs.tolist()))

        if clean_idxs.numel() < 200:
            print(f"Clean indexes: {sorted(clean_idxs.tolist())}")

        wandb.log({f'datasets/disturbed_idxs_fold{fold_idx}':wandb.Table(columns=['train_idxs'], data=[[idx] for idx in disturbed_idxs])},
            step=get_global_idx(fold_idx, 0, config.epochs))

        ### Visualization ###
        if config.do_plot:
            print("Disturbed samples:")
            for d_idx in disturbed_idxs:
                display_seg(in_type="single_3D", reduce_dim="W",
                    img=training_dataset[d_idx][0],
                    ground_truth=disturb_seg(training_dataset[d_idx][1]),
                    crop_to_non_zero_gt=True,
                    alpha_gt = .0)

        ### Configure MIND ###
        if config.use_mind:
            in_channels =12
        else:
            in_channels = 1

        _, all_segs = training_dataset.get_data()

        # TODO add class weights again
        # class_weight = torch.sqrt(1.0/(torch.bincount(all_segs.long().view(-1)).float()))
        # class_weight = class_weight/class_weight.mean()
        # class_weight[0] = 0.15
        # class_weight = class_weight.cuda()
        # print('inv sqrt class_weight', class_weight)

        ### Add train sampler and dataloaders ##
        train_subsampler = torch.utils.data.SubsetRandomSampler(train_idxs)
        # val_subsampler = torch.utils.data.SubsetRandomSampler(val_idxs)

        train_dataloader = DataLoader(training_dataset, batch_size=config.batch_size,
            sampler=train_subsampler, pin_memory=True, drop_last=False,
            # collate_fn=training_dataset.get_efficient_augmentation_collate_fn()
        )

        training_dataset.unset_augment_at_collate()
        training_dataset.set_disturbed_idxs(disturbed_idxs)
        training_dataset.set_disturbance_strength(config.disturbance_strength)

#         val_dataloader = DataLoader(training_dataset, batch_size=config.val_batch_size,
#                                     sampler=val_subsampler, pin_memory=True, drop_last=False)

        ### Get model, data parameters, optimizers for model and data parameters, as well as grad scaler ###
        epx_start = config.get('epx_override', 0)
        _path = f"{config.mdl_save_prefix}/{wandb.run.name}_fold{fold_idx}_epx{epx_start}"
        (lraspp, optimizer, optimizer_dp, embedding, scaler) = get_model(config, len(train_dataloader), _path=_path, device='cuda')

        scheduler = torch.optim.lr_scheduler.CosineAnnealingWarmRestarts(
            optimizer, T_0=200, T_mult=2, eta_min=config.lr*.1, last_epoch=- 1, verbose=False)

        if optimizer_dp:
            scheduler_dp = torch.optim.lr_scheduler.CosineAnnealingWarmRestarts(
                optimizer_dp, T_0=200, T_mult=2, eta_min=config.lr_inst_param*.1, last_epoch=- 1, verbose=False)
        else:
            scheduler_dp = None

        criterion = nn.CrossEntropyLoss()
        _, all_segs = training_dataset.get_data()

<<<<<<< HEAD
        t0 = time.time()

        # Prepare corr coefficient scoring
        norm_label, mod_label = list(zip(*[(sample['label'], sample['modified_label']) \
            for sample in training_dataset]))
        union_norm_mod_label = torch.logical_or(torch.stack(norm_label), torch.stack(mod_label))
        union_norm_mod_label = union_norm_mod_label.cuda()
=======
        # Add inverse weighting to instances according to labeled pixels
        # instance_pixel_weight = torch.sqrt(1.0/(torch.stack([torch.bincount(seg.view(-1))[1] for seg in all_segs]).float()))  TODO removce
        # instance_pixel_weight = instance_pixel_weight/instance_pixel_weight.mean()  TODO removce

        scheduler_dp = torch.optim.lr_scheduler.CosineAnnealingWarmRestarts(
            optimizer_dp, T_0=200, T_mult=2, eta_min=config.lr_inst_param*.1, last_epoch=- 1, verbose=False)

        t0 = time.time()

        embedding = embedding.cuda()
        lraspp.cuda()
>>>>>>> fd461b5a

        for epx in range(epx_start, config.epochs):
            global_idx = get_global_idx(fold_idx, epx, config.epochs)

            lraspp.train()

            ### Disturb samples ###
            training_dataset.train(disturb=(epx >= config.start_disturbing_after_ep))
            wandb.log({"do_disturb": float(training_dataset.do_disturb)}, step=global_idx)

            epx_losses = []
            dices = []
            class_dices = []

            # Load data
            for batch in train_dataloader:

                optimizer.zero_grad()
                if optimizer_dp:
                    optimizer_dp.zero_grad()

                b_img = batch['image']
                b_seg = batch['label']
                b_spat_aug_grid = batch['spat_augment_grid']

                b_seg_modified = batch['modified_label']
                b_idxs_dataset = batch['dataset_idx']
                b_img = b_img.float()

                b_img = b_img.cuda()
                b_seg_modified = b_seg_modified.cuda()
                b_idxs_dataset = b_idxs_dataset.cuda()
                b_seg = b_seg.cuda()
                b_spat_aug_grid = b_spat_aug_grid.cuda()

                if config.use_mind:
                    b_img = mindssc(b_img.unsqueeze(1).unsqueeze(1)).squeeze(2)
                else:
                    b_img = b_img.unsqueeze(1)
                ### Forward pass ###
                with amp.autocast(enabled=True):
                    assert b_img.dim() == 4, \
                        f"Input image for model must be 4D: BxCxHxW but is {b_img.shape}"

                    logits = lraspp(b_img)['out']

                    ### Calculate loss ###
                    assert logits.dim() == 4, \
                        f"Input shape for loss must be BxNUM_CLASSESxHxW but is {logits.shape}"
                    assert b_seg_modified.dim() == 3, \
                        f"Target shape for loss must be BxHxW but is {b_seg_modified.shape}"

<<<<<<< HEAD
                    if config.data_param_mode == str(DataParamMode.INSTANCE_PARAMS):
=======
                    if config.data_param_mode == str(DataParamMode.ONLY_INSTANCE_PARAMS):
>>>>>>> fd461b5a

                        loss = nn.CrossEntropyLoss(reduction='none')(logits, b_seg_modified).mean((-1,-2))
                        weight = torch.sigmoid(embedding(b_idxs_dataset)).squeeze()
                        weight = weight/weight.mean()
                        # weight = weight/instance_pixel_weight[b_idxs_dataset] TODO removce
                        loss = (loss*weight).sum()

                        # Prepare logits for scoring
                        logits_for_score = (logits*weight.view(-1,1,1,1)).argmax(1)

                    elif config.data_param_mode == str(DataParamMode.GRIDDED_INSTANCE_PARAMS):
                        loss = nn.CrossEntropyLoss(reduction='none')(logits, b_seg_modified)
                        m_dp_idxs = map_embedding_idxs(b_idxs_dataset, config.grid_size_y, config.grid_size_x)
                        weight = embedding(m_dp_idxs)
                        weight = weight.reshape(-1, config.grid_size_y, config.grid_size_x)
                        weight = weight.unsqueeze(1)
                        weight = torch.nn.functional.interpolate(
                            weight,
                            size=(b_seg_modified.shape[-2:]),
                            mode='bilinear',
                            align_corners=True
                        )
                        weight = torch.sigmoid(weight)
                        weight = weight/weight.mean()
                        weight = F.grid_sample(weight, b_spat_aug_grid,
                            padding_mode='border', align_corners=False)
                        loss = (loss.unsqueeze(1)*weight).sum()

                        # Prepare logits for scoring
                        logits_for_score = (logits*weight).argmax(1)

                    else:
                        loss = nn.CrossEntropyLoss()(logits, b_seg_modified)
                        # Prepare logits for scoring
                        logits_for_score = logits.argmax(1)

                scaler.scale(loss).backward()
                scaler.step(optimizer)

<<<<<<< HEAD
                if str(config.data_param_mode) != str(DataParamMode.DISABLED) and epx > 10:
=======
                if str(config.data_param_mode) != str(DataParamMode.DISABLED):
>>>>>>> fd461b5a
                    scaler.step(optimizer_dp)

                scaler.update()

                epx_losses.append(loss.item())

                # Calculate dice score
                b_dice = dice2d(
                    torch.nn.functional.one_hot(logits_for_score, len(config.label_tags)),
                    torch.nn.functional.one_hot(b_seg, len(config.label_tags)), # Calculate dice score with original segmentation (no disturbance)
                    one_hot_torch_style=True
                )

                dices.append(get_batch_dice_over_all(
                    b_dice, exclude_bg=True))
                class_dices.append(get_batch_dice_per_class(
                    b_dice, config.label_tags, exclude_bg=True))

<<<<<<< HEAD
                ###  Scheduler management ###
                if config.use_cosine_annealing:
                    scheduler.step()
=======
                if config.do_plot:
                    print("Training 2D stack image label/ground-truth")
                    print(b_dice)

                    display_seg(in_type="batch_2D",
                        img=batch['image'].unsqueeze(1).cpu(),
                        seg=logits_for_score.cpu(),
                        ground_truth=b_seg.cpu(),
                        crop_to_non_zero_seg=True,
                        crop_to_non_zero_gt=True,
                        alpha_seg=.1,
                        alpha_gt =.2
                    )

                ###  Scheduler management ###
                if config.use_cosine_annealing:
                    scheduler.step()
                    scheduler_dp.step()

                if config.debug:
                    break
>>>>>>> fd461b5a

                if config.debug:
                    break

            ### Logging ###
            print(f"### Log epoch {epx} @ {time.time()-t0:.2f}s")
            print("### Training")
            ### Log wandb data ###
            # Log the epoch idx per fold - so we can recover the diagram by setting
            # ref_epoch_idx as x-axis in wandb interface
            wandb.log({"ref_epoch_idx": epx}, step=global_idx)

            mean_loss = torch.tensor(epx_losses).mean()
            wandb.log({f'losses/loss_fold{fold_idx}': mean_loss}, step=global_idx)

            mean_dice = np.nanmean(dices)
            print(f'dice_mean_wo_bg_fold{fold_idx}', f"{mean_dice*100:.2f}%")
            wandb.log({f'scores/dice_mean_wo_bg_fold{fold_idx}': mean_dice}, step=global_idx)

            log_class_dices("scores/dice_mean_", f"_fold{fold_idx}", class_dices, global_idx)

            # Log data parameters of disturbed samples
            if len(training_dataset.disturbed_idxs) > 0 and str(config.data_param_mode) != str(DataParamMode.DISABLED):
                if str(config.data_param_mode) == str(DataParamMode.GRIDDED_INSTANCE_PARAMS):
                    m_tr_idxs = map_embedding_idxs(train_idxs,
                        config.grid_size_y, config.grid_size_x
                    ).cuda()
                    masks = union_norm_mod_label[train_idxs].float()
                    masked_weights = torch.nn.functional.interpolate(
                        embedding(m_tr_idxs).view(-1,1,config.grid_size_y, config.grid_size_x),
                        size=(masks.shape[-2:]),
                        mode='bilinear',
                        align_corners=True
                    ).squeeze(1) * masks
                    masked_weights[masked_weights==0.] = float('nan')

                    corr_coeff = np.corrcoef(
                        np.nanmean(masked_weights.detach().cpu(), axis=(-2,-1)),
                        disturbed_bool_vect[train_idxs].cpu().numpy()
                    )[0,1]

                elif str(config.data_param_mode) == str(DataParamMode.INSTANCE_PARAMS):
                    corr_coeff = np.corrcoef(
                        embedding(train_idxs.cuda()).detach().cpu().view(train_idxs.numel()).numpy(),
                        disturbed_bool_vect[train_idxs].cpu().numpy()
                    )[0,1]

                wandb.log(
                    {f'data_parameters/corr_coeff_fold{fold_idx}': corr_coeff},
                    step=global_idx
                )
                print(f'data_parameters/corr_coeff_fold{fold_idx}', f"{corr_coeff:.2f}")

            if str(config.data_param_mode) != str(DataParamMode.DISABLED):
                log_data_parameter_stats(f'data_parameters/iter_stats_fold{fold_idx}', global_idx, embedding.weight.data)

            if (epx % config.save_every == 0 and epx != 0) \
                or (epx+1 == config.epochs):
                _path = f"{config.mdl_save_prefix}/{wandb.run.name}_fold{fold_idx}_epx{epx}"
                save_model(
                    _path,
                    lraspp=lraspp,
                    optimizer=optimizer, optimizer_dp=optimizer_dp,
                    scheduler=scheduler, sheduler_dp=scheduler_dp,
                    embedding=embedding,
                    scaler=scaler)
                (lraspp, optimizer, optimizer_dp, embedding, scaler) = get_model(config, len(train_dataloader), _path=_path, device='cuda')

            print()
            print("### Validation")
            lraspp.eval()
            training_dataset.eval()

            val_dices = []
            val_class_dices = []

            with amp.autocast(enabled=True):
                with torch.no_grad():
                    for val_idx in val_3d_idxs:
                        val_sample = training_dataset.get_3d_item(val_idx)
                        stack_dim = training_dataset.yield_2d_normal_to
                        # Create batch out of single val sample
                        b_val_img = val_sample['image'].unsqueeze(0)
                        b_val_seg = val_sample['label'].unsqueeze(0)

                        B = b_val_img.shape[0]

                        b_val_img = b_val_img.unsqueeze(1).float().cuda()
                        b_val_seg = b_val_seg.cuda()
                        b_val_img_2d = make_2d_stack_from_3d(b_val_img, stack_dim=stack_dim)

                        if config.use_mind:
                            b_val_img_2d = mindssc(b_val_img_2d.unsqueeze(1)).squeeze(2)

                        output_val = lraspp(b_val_img_2d)['out']

                        # Prepare logits for scoring
                        # Scoring happens in 3D again - unstack batch tensor again to stack of 3D
                        val_logits_for_score = output_val.argmax(1)
                        val_logits_for_score_3d = make_3d_from_2d_stack(
                            val_logits_for_score.unsqueeze(1), stack_dim, B
                        ).squeeze(1)

                        b_val_dice = dice3d(
                            torch.nn.functional.one_hot(val_logits_for_score_3d, len(config.label_tags)),
                            torch.nn.functional.one_hot(b_val_seg, len(config.label_tags)),
                            one_hot_torch_style=True
                        )

                        # Get mean score over batch
                        val_dices.append(get_batch_dice_over_all(
                            b_val_dice, exclude_bg=True))

                        val_class_dices.append(get_batch_dice_per_class(
                            b_val_dice, config.label_tags, exclude_bg=True))

                        if config.do_plot:
                            print(f"Validation 3D image label/ground-truth {val_3d_idxs}")
                            print(get_batch_dice_over_all(
                            b_val_dice, exclude_bg=False))
                            # display_all_seg_slices(b_seg.unsqueeze(1), logits_for_score)
                            display_seg(in_type="single_3D",
                                reduce_dim="W",
                                img=val_sample['image'].unsqueeze(0).cpu(),
                                seg=val_logits_for_score_3d.squeeze(0).cpu(), # CHECK TODO
                                ground_truth=b_val_seg.squeeze(0).cpu(),
                                crop_to_non_zero_seg=True,
                                crop_to_non_zero_gt=True,
                                alpha_seg=.3,
                                alpha_gt=.0
                            )

                    mean_val_dice = np.nanmean(val_dices)
                    print(f'val_dice_mean_wo_bg_fold{fold_idx}', f"{mean_val_dice*100:.2f}%")
                    wandb.log({f'scores/val_dice_mean_wo_bg_fold{fold_idx}': mean_val_dice}, step=global_idx)
                    log_class_dices("scores/val_dice_mean_", f"_fold{fold_idx}", val_class_dices, global_idx)

            print()
            # End of training loop

            if config.debug:
                break

<<<<<<< HEAD
        if len(disturbed_idxs) > 0:
            training_dataset.eval(disturb=True)
            all_idxs = torch.tensor(range(len(training_dataset))).cuda()
            train_label_snapshot_path = Path(THIS_SCRIPT_DIR).joinpath(f"data/output/{wandb.run.name}_fold{fold_idx}_epx{epx}/train_label_snapshot.pth")
            seg_viz_out_path = Path(THIS_SCRIPT_DIR).joinpath(f"data/output/{wandb.run.name}_fold{fold_idx}_epx{epx}/data_parameter_weighted_samples.png")

            train_label_snapshot_path.parent.mkdir(parents=True, exist_ok=True)

            if str(config.data_param_mode) == str(DataParamMode.INSTANCE_PARAMS):
                dp_weights = embedding(all_idxs)

                data = [(
                    dp_weight,
                    bool(disturb_flg.item()),
                    sample['id'],
                    sample['dataset_idx'],
                    sample['image'],
                    sample['label'],
                    sample['modified_label']) for dp_weight, disturb_flg, sample in zip(dp_weights[train_idxs], disturbed_bool_vect[train_idxs], torch.utils.data.Subset(training_dataset,train_idxs))
                ]

                samples_sorted = sorted(data, key=lambda tpl: tpl[0])
                (dp_weight, disturb_flags,
                 d_ids, dataset_idxs, _2d_imgs,
                 _2d_labels, _2d_modified_labels) = zip(*samples_sorted)

                torch.save(
                    [
                        dp_weight, disturb_flags,
                        d_ids, torch.stack(dataset_idxs), torch.stack(_2d_labels),
                        torch.stack(_2d_modified_labels)
                    ],
                    train_label_snapshot_path
                )

            elif str(config.data_param_mode) == str(DataParamMode.GRIDDED_INSTANCE_PARAMS):
                # Log histogram of clean and disturbed parameters
                m_all_idxs = map_embedding_idxs(all_idxs,
                        config.grid_size_y, config.grid_size_x
                ).cuda()
                masks = union_norm_mod_label[all_idxs].float()
                all_weights = torch.nn.functional.interpolate(
                    embedding(m_all_idxs).view(-1,1,config.grid_size_y, config.grid_size_x),
                    size=(masks.shape[-2:]),
                    mode='bilinear',
                    align_corners=True
                ).squeeze(1)

                masked_weights = all_weights * masks
                masked_weights[masked_weights==0.] = float('nan')
                dp_weights = np.nanmean(masked_weights.detach().cpu(), axis=(-2,-1))

                weightmap_out_path = Path(THIS_SCRIPT_DIR).joinpath(f"data/output/{wandb.run.name}_fold{fold_idx}_epx{epx}/data_parameter_weightmap.png")

                data = [(
                    dp_weight,
                    weightmap,
                    bool(disturb_flg.item()),
                    sample['id'],
                    sample['dataset_idx'],
                    sample['image'],
                    sample['label'],
                    sample['modified_label']) for dp_weight, weightmap, disturb_flg, sample in zip(dp_weights[train_idxs], all_weights[train_idxs], disturbed_bool_vect[train_idxs], torch.utils.data.Subset(training_dataset,train_idxs))
                ]

                samples_sorted = sorted(data, key=lambda tpl: tpl[0])
                (dp_weight, dp_weightmap, disturb_flags,
                 d_ids, dataset_idxs, _2d_imgs,
                 _2d_labels, _2d_modified_labels) = zip(*samples_sorted)

                torch.save(
                    [
                        dp_weight, torch.stack(dp_weightmap), disturb_flags,
                        d_ids, torch.stack(dataset_idxs), torch.stack(_2d_labels),
                        torch.stack(_2d_modified_labels)
                    ],
                    train_label_snapshot_path
                )
=======
        if len(disturbed_idxs) > 0 and str(config.data_param_mode) == str(DataParamMode.DISABLED):
            training_dataset.eval()
            # Log histogram of clean and disturbed parameters
            separated_params = list(zip(embedding.cpu()(clean_idxs), embedding.cpu()(disturbed_idxs)))
            s_table = wandb.Table(columns=['clean_idxs', 'disturbed_idxs'], data=separated_params)
            fields = {"primary_bins" : "clean_idxs", "secondary_bins" : "disturbed_idxs", "title" : "Data parameter composite histogram"}
            composite_histogram = wandb.plot_table(vega_spec_name="rap1ide/composite_histogram", data_table=s_table, fields=fields)
            wandb.log({f"data_parameters/separated_params_fold_{fold_idx}": composite_histogram})
>>>>>>> fd461b5a

                print("Writing weight map.")
                weightmap_out_path = Path(THIS_SCRIPT_DIR).joinpath(f"data/output/{wandb.run.name}_fold{fold_idx}_epx{epx}_data_parameter_weightmap.png")
                visualize_seg(in_type="batch_2D",
                    img=torch.stack(dp_weightmap).unsqueeze(1),
                    seg=torch.stack(_2d_modified_labels),
                    alpha_seg = 0.,
                    n_per_row=70,
                    overlay_text=overlay_text_list,
                    annotate_color=(0,255,255),
                    frame_elements=disturb_flags,
                    file_path=weightmap_out_path,
                )

                # Log histogram
                separated_params = list(zip(dp_weights[clean_idxs], dp_weights[disturbed_idxs]))
                s_table = wandb.Table(columns=['clean_idxs', 'disturbed_idxs'], data=separated_params)
                fields = {"primary_bins" : "clean_idxs", "secondary_bins" : "disturbed_idxs", "title" : "Data parameter composite histogram"}
                composite_histogram = wandb.plot_table(vega_spec_name="rap1ide/composite_histogram", data_table=s_table, fields=fields)
                wandb.log({f"data_parameters/separated_params_fold_{fold_idx}": composite_histogram})

            # Write out data of modified and un-modified labels and an overview image
            print("Writing out sample image.")
            # overlay text example: d_idx=0, dp_i=1.00, dist? False
            overlay_text_list = [f"id:{d_id} dp:{instance_p.item():.2f}" \
                for d_id, instance_p, disturb_flg in zip(d_ids, dp_weight, disturb_flags)]
            visualize_seg(in_type="batch_2D",
                img=torch.stack(_2d_imgs).unsqueeze(1),
                seg=(4*torch.stack(_2d_modified_labels)-torch.stack(_2d_labels)).abs(),
                crop_to_non_zero_seg=False,
                alpha_seg = .2,
                n_per_row=70,
                overlay_text=overlay_text_list,
                annotate_color=(0,255,255),
                frame_elements=disturb_flags,
                file_path=seg_viz_out_path,
            )
        # End of fold loop


# %%
# Config overrides
# config_dict['wandb_mode'] = 'disabled'
# config_dict['debug'] = True
# Model loading
# config_dict['wandb_name_override'] = 'treasured-water-717'
# # config_dict['fold_override'] = 0
# config_dict['epx_override'] = 39

# Define sweep override dict
sweep_config_dict = dict(
    method='grid',
    metric=dict(goal='maximize', name='scores/val_dice_mean_tumour_fold0'),
    parameters=dict(
<<<<<<< HEAD
        disturbance_mode=dict(
            values=[
                'LabelDisturbanceMode.AFFINE',
            ]
        ),
        disturbance_strength=dict(
            values=[0.1, 0.2, 0.5, 1.0, 2.0, 5.0]
        ),
        disturbed_percentage=dict(
            values=[0.3, 0.6]
        ),
        data_param_mode=dict(
            values=[
                'DataParamMode.INSTANCE_PARAMS',
                'DataParamMode.DISABLED',
            ]
=======
        data_param_mode=dict(
            values=['DataParamMode.ONLY_INSTANCE_PARAMS', 'DataParamMode.DISABLED']
        ),
        reg_state=dict(
            values=['combined', 'best']
>>>>>>> fd461b5a
        )
    )
)

# %%
def normal_run():
    with wandb.init(project="curriculum_deeplab", group="training", job_type="train",
            name=config_dict['wandb_name_override'],
            config=config_dict, settings=wandb.Settings(start_method="thread"),
            mode=config_dict['wandb_mode']
        ) as run:

        run_name = run.name
        config = wandb.config
        train_DL(run_name, config, training_dataset)

def sweep_run():
    with wandb.init() as run:
        run = wandb.init(
            settings=wandb.Settings(start_method="thread"),
            mode=config_dict['wandb_mode']
        )

        run_name = run.name
        config = wandb.config
        train_DL(run_name, config, training_dataset)


if config_dict['do_sweep']:
    # Integrate all config_dict entries into sweep_dict.parameters -> sweep overrides config_dict
    cp_config_dict = copy.deepcopy(config_dict)
    # cp_config_dict.update(copy.deepcopy(sweep_config_dict['parameters']))
    for del_key in sweep_config_dict['parameters'].keys():
        if del_key in cp_config_dict:
            del cp_config_dict[del_key]
    merged_sweep_config_dict = copy.deepcopy(sweep_config_dict)
    # merged_sweep_config_dict.update(cp_config_dict)
    for key, value in cp_config_dict.items():
        merged_sweep_config_dict['parameters'][key] = dict(value=value)

    sweep_id = wandb.sweep(merged_sweep_config_dict, project="curriculum_deeplab")
    wandb.agent(sweep_id, function=sweep_run)

else:
    normal_run()


# %%
# def inference_DL(run_name, config, inf_dataset):

#     score_dicts = []

#     fold_iter = range(config.num_folds)
#     if config_dict['only_first_fold']:
#         fold_iter = fold_iter[0:1]

#     for fold_idx in fold_iter:
#         lraspp, *_ = load_model(f"{config.mdl_save_prefix}_fold{fold_idx}", config, len(validation_dataset))

#         lraspp.eval()
#         inf_dataset.eval()
#         stack_dim = config.yield_2d_normal_to

#         inf_dices = []
#         inf_dices_tumour = []
#         inf_dices_cochlea = []

#         for inf_sample in inf_dataset:
#             global_idx = get_global_idx(fold_idx, sample_idx, config.epochs)
#             crossmoda_id = sample['crossmoda_id']
#             with amp.autocast(enabled=True):
#                 with torch.no_grad():

#                     # Create batch out of single val sample
#                     b_inf_img = inf_sample['image'].unsqueeze(0)
#                     b_inf_seg = inf_sample['label'].unsqueeze(0)

#                     B = b_inf_img.shape[0]

#                     b_inf_img = b_inf_img.unsqueeze(1).float().cuda()
#                     b_inf_seg = b_inf_seg.cuda()
#                     b_inf_img_2d = make_2d_stack_from_3d(b_inf_img, stack_dim=stack_dim)

#                     if config.use_mind:
#                         b_inf_img_2d = mindssc(b_inf_img_2d.unsqueeze(1)).squeeze(2)

#                     output_inf = lraspp(b_inf_img_2d)['out']

#                     # Prepare logits for scoring
#                     # Scoring happens in 3D again - unstack batch tensor again to stack of 3D
#                     inf_logits_for_score = make_3d_from_2d_stack(output_inf, stack_dim, B)
#                     inf_logits_for_score = inf_logits_for_score.argmax(1)

#                     inf_dice = dice3d(
#                         torch.nn.functional.one_hot(inf_logits_for_score, 3),
#                         torch.nn.functional.one_hot(b_inf_seg, 3),
#                         one_hot_torch_style=True
#                     )
#                     inf_dices.append(get_batch_dice_wo_bg(inf_dice))
#                     inf_dices_tumour.append(get_batch_dice_tumour(inf_dice))
#                     inf_dices_cochlea.append(get_batch_dice_cochlea(inf_dice))

#                     if config.do_plot:
#                         print("Inference 3D image label/ground-truth")
#                         print(inf_dice)
#                         # display_all_seg_slices(b_seg.unsqueeze(1), logits_for_score)
#                         display_seg(in_type="single_3D",
#                             reduce_dim="W",
#                             img=inf_sample['image'].unsqueeze(0).cpu(),
#                             seg=inf_logits_for_score.squeeze(0).cpu(),
#                             ground_truth=b_inf_seg.squeeze(0).cpu(),
#                             crop_to_non_zero_seg=True,
#                             crop_to_non_zero_gt=True,
#                             alpha_seg=.4,
#                             alpha_gt=.2
#                         )

#             if config.debug:
#                 break

#         mean_inf_dice = np.nanmean(inf_dices)
#         mean_inf_dice_tumour = np.nanmean(inf_dices_tumour)
#         mean_inf_dice_cochlea = np.nanmean(inf_dices_cochlea)

#         print(f'inf_dice_mean_wo_bg_fold{fold_idx}', f"{mean_inf_dice*100:.2f}%")
#         print(f'inf_dice_mean_tumour_fold{fold_idx}', f"{mean_inf_dice_tumour*100:.2f}%")
#         print(f'inf_dice_mean_cochlea_fold{fold_idx}', f"{mean_inf_dice_cochlea*100:.2f}%")
#         wandb.log({f'scores/inf_dice_mean_wo_bg_fold{fold_idx}': mean_inf_dice}, step=global_idx)
#         wandb.log({f'scores/inf_dice_mean_tumour_fold{fold_idx}': mean_inf_dice_tumour}, step=global_idx)
#         wandb.log({f'scores/inf_dice_mean_cochlea_fold{fold_idx}': mean_inf_dice_cochlea}, step=global_idx)

#         # Store data for inter-fold scoring
#         class_dice_list = inf_dices.tolist()[0]
#         for class_idx, class_dice in enumerate(class_dice_list):
#             score_dicts.append(
#                 {
#                     'fold_idx': fold_idx,
#                     'crossmoda_id': crossmoda_id,
#                     'class_idx': class_idx,
#                     'class_dice': class_dice,
#                 }
#             )

#     mean_oa_inf_dice = np.nanmean(torch.tensor([score['class_dice'] for score in score_dicts]))
#     print(f"Mean dice over all folds, classes and samples: {mean_oa_inf_dice*100:.2f}%")
#     wandb.log({'scores/mean_dice_all_folds_samples_classes': mean_oa_inf_dice}, step=global_idx)

#     return score_dicts


# %%
# folds_scores = []
# run = wandb.init(project="curriculum_deeplab", name=run_name, group=f"testing", job_type="test",
#         config=config_dict, settings=wandb.Settings(start_method="thread"),
#         mode=config_dict['wandb_mode']
# )
# config = wandb.config
# score_dicts = inference_DL(run_name, config, validation_dataset)
# folds_scores.append(score_dicts)
# wandb.finish()

# %%<|MERGE_RESOLUTION|>--- conflicted
+++ resolved
@@ -16,45 +16,35 @@
 # %%
 import os
 import time
+import random
+import glob
+import re
 from meidic_vtach_utils.run_on_recommended_cuda import get_cuda_environ_vars as get_vars
 os.environ.update(get_vars(select="* -3 -4"))
 import pickle
-import gzip
 import copy
-from collections import OrderedDict
+from pathlib import Path
+from contextlib import contextmanager
+
+
+import numpy as np
 import torch
-from contextlib import contextmanager
 import torch.nn as nn
 import torch.nn.functional as F
 import torch.cuda.amp as amp
 import torchvision
-import torchio as tio
-
+from torch.utils.data import Dataset, DataLoader
+import nibabel as nib
+
+import wandb
+from tqdm import tqdm
 import matplotlib.pyplot as plt
 from IPython.display import display
-import nibabel as nib
-from torch.utils.checkpoint import checkpoint
-
 from sklearn.model_selection import KFold
-
 from mdl_seg_class.metrics import dice3d, dice2d
 from mdl_seg_class.visualization import visualize_seg
 from curriculum_deeplab.mindssc import mindssc
 
-from pathlib import Path
-
-import wandb
-import random
-import glob
-import re
-from torch.utils.data import Dataset, DataLoader
-from tqdm import tqdm
-import numpy as np
-
-from torch.utils.data import Dataset
-from torch.utils.data import DataLoader
-import numpy as np
-import pandas as pd
 
 print(torch.__version__)
 print(torch.backends.cudnn.version())
@@ -228,7 +218,6 @@
     if b_image is None:
         common_shape = b_label.shape
         common_device = b_label.device
-<<<<<<< HEAD
 
     elif b_label is None:
         common_shape = b_image.shape
@@ -354,120 +343,6 @@
         b_label_out = None
 
     b_out_grid = grid
-=======
-
-    elif b_label is None:
-        common_shape = b_image.shape
-        common_device = b_image.device
-    else:
-        assert b_image.shape == b_label.shape, \
-            f"Image and label shapes must match but are {b_image.shape} and {b_label.shape}."
-        common_shape = b_image.shape
-        common_device = b_image.device
-
-    if b_grid_override is None:
-        if yield_2d:
-            assert len(common_shape) == 3, \
-                f"Augmenting 2D. Input batch " \
-                f"should be BxHxW but is {common_shape}."
-            B,H,W = common_shape
-
-            identity = torch.eye(2,3).expand(B,2,3).to(common_device)
-            id_grid = F.affine_grid(identity, torch.Size((B,2,H,W)),
-                align_corners=False)
-
-            grid = id_grid
-
-            if do_bspline:
-                bspline = torch.nn.Sequential(
-                    nn.AvgPool2d(KERNEL_SIZE,stride=1,padding=int(KERNEL_SIZE//2)),
-                    nn.AvgPool2d(KERNEL_SIZE,stride=1,padding=int(KERNEL_SIZE//2)),
-                    nn.AvgPool2d(KERNEL_SIZE,stride=1,padding=int(KERNEL_SIZE//2))
-                ).to(common_device)
-                # Add an extra *.5 factor to dim strength to make strength fit 3D case
-                dim_strength = (torch.tensor([H,W]).float()*bspline_strength*.5).to(common_device)
-                rand_control_points = dim_strength.view(1,2,1,1) * \
-                    (
-                        1/10*torch.randn(B, 2, bspline_num_ctl_points, bspline_num_ctl_points)+1.
-                    ).to(common_device)
-
-                bspline_disp = bspline(rand_control_points)
-                bspline_disp = torch.nn.functional.interpolate(
-                    bspline_disp, size=(H,W), mode='bilinear', align_corners=True
-                ).permute(0,2,3,1)
-
-                grid += bspline_disp
-
-            if do_affine:
-                affine_matrix = (torch.eye(2,3).unsqueeze(0) + \
-                    affine_strengh * (1/10*torch.randn(B,2,3)+1.)).to(common_device)
-
-                affine_disp = F.affine_grid(affine_matrix, torch.Size((B,1,H,W)),
-                                        align_corners=False)
-                grid += (affine_disp-id_grid)
-
-        else:
-            assert len(common_shape) == 4, \
-                f"Augmenting 3D. Input batch " \
-                f"should be BxDxHxW but is {common_shape}."
-            B,D,H,W = common_shape
-
-            identity = torch.eye(3,4).expand(B,3,4).to(common_device)
-            id_grid = F.affine_grid(identity, torch.Size((B,3,D,H,W)),
-                align_corners=False)
-
-            grid = id_grid
-
-            if do_bspline:
-                bspline = torch.nn.Sequential(
-                    nn.AvgPool3d(KERNEL_SIZE,stride=1,padding=int(KERNEL_SIZE//2)),
-                    nn.AvgPool3d(KERNEL_SIZE,stride=1,padding=int(KERNEL_SIZE//2)),
-                    nn.AvgPool3d(KERNEL_SIZE,stride=1,padding=int(KERNEL_SIZE//2))
-                ).to(b_image.device)
-                dim_strength = (torch.tensor([D,H,W]).float()*bspline_strength).to(common_device)
-
-                rand_control_points = dim_strength.view(1,3,1,1,1)  * \
-                    (
-                        1/10*torch.randn(B, 3, bspline_num_ctl_points, bspline_num_ctl_points, bspline_num_ctl_points)+1.
-                    ).to(b_image.device)
-
-                bspline_disp = bspline(rand_control_points)
-
-                bspline_disp = torch.nn.functional.interpolate(
-                    bspline_disp, size=(D,H,W), mode='trilinear', align_corners=True
-                ).permute(0,2,3,4,1)
-
-                grid += bspline_disp
-
-            if do_affine:
-                affine_matrix = (torch.eye(3,4).unsqueeze(0) + \
-                    affine_strengh * (1/10*torch.randn(B,3,4)+1.)).to(common_device)
-
-                affine_disp = F.affine_grid(affine_matrix,torch.Size((B,1,D,H,W)),
-                                        align_corners=False)
-
-                grid += (affine_disp-id_grid)
-    else:
-        # Override grid with external value
-        grid = b_grid_override
-
-    if b_image is not None:
-        b_image_out = F.grid_sample(
-            b_image.unsqueeze(1).float(), grid,
-            padding_mode='border', align_corners=False)
-        b_image_out = b_image_out.squeeze(1)
-    else:
-        b_image_out = None
-
-    if b_label is not None:
-        b_label_out = F.grid_sample(
-            b_label.unsqueeze(1).float(), grid,
-            mode='nearest', align_corners=False)
-        b_label_out = b_label_out.squeeze(1).long()
-    else:
-        b_label_out = None
-
-    b_out_grid = grid
 
     if pre_interpolation_factor:
         b_image_out, b_label_out = interpolate_sample(
@@ -476,8 +351,8 @@
         )
 
         b_out_grid = F.interpolate(b_out_grid.permute(0,3,1,2),
-                      scale_factor=1/pre_interpolation_factor, mode='bilinear',
-                      align_corners=True, recompute_scale_factor=False).permute(0,2,3,1)
+            scale_factor=1/pre_interpolation_factor, mode='bilinear',
+            align_corners=True, recompute_scale_factor=False).permute(0,2,3,1)
 
     return b_image_out, b_label_out, b_out_grid
 
@@ -487,22 +362,16 @@
     return b_image + strength*torch.randn_like(b_image)
 
 
-
-@contextmanager
-def torch_manual_seeded(seed):
-    saved_state = torch.get_rng_state()
-    torch.manual_seed(seed)
-    yield
-    torch.set_rng_state(saved_state)
 
 # %%
 class CrossMoDa_Data(Dataset):
     def __init__(self,
-        base_dir, domain, state,
+        base_dir, domain, reg_state,
         ensure_labeled_pairs=True, use_additional_data=False, resample=True,
         size:tuple=(96,96,60), normalize:bool=True,
         max_load_num=None, crop_3d_w_dim_range=None, crop_2d_slices_gt_num_threshold=None,
         disturbed_idxs=None, disturbance_mode=None, disturbance_strength=1.0,
+        modified_3d_label_override=None, prevent_disturbance=False,
         yield_2d_normal_to=None, flip_r_samples=True,
         dilate_kernel_sz=1,
         debug=False
@@ -558,7 +427,8 @@
         self.yield_2d_normal_to = yield_2d_normal_to
         self.crop_2d_slices_gt_num_threshold = crop_2d_slices_gt_num_threshold
         self.do_augment = False
-        self.do_disturb = False
+        self.use_modified = False
+        self.prevent_disturbance = False
         self.augment_at_collate = False
         self.dilate_kernel_sz = dilate_kernel_sz
         self.disturbance_mode = disturbance_mode
@@ -610,12 +480,14 @@
             files = files+sorted(glob.glob(os.path.join(path+add_directory , "*.nii.gz")))
             files = [i for i in files if "additionalLabel" not in i] #remove additional label files
 
+
         # First read filepaths
         self.img_paths = {}
         self.label_paths = {}
 
         if debug:
             files = files[:4]
+
 
         for _path in files:
 
@@ -630,6 +502,11 @@
             # Generate crossmoda id like 004r
             crossmoda_id = f"{numeric_id:03d}{lr_id}"
 
+            # Skip file if we do not have modified labels for it when external labels were provided
+            if modified_3d_label_override:
+                if crossmoda_id not in modified_3d_label_override.keys():
+                    continue
+
             if "Label" in _path:
                 self.label_paths[crossmoda_id] = _path
 
@@ -645,9 +522,11 @@
         # Populate data
         self.img_data_3d = {}
         self.label_data_3d = {}
+        self.modified_label_data_3d = {}
 
         self.img_data_2d = {}
         self.label_data_2d = {}
+        self.modified_label_data_2d = {}
 
         #load data
 
@@ -693,28 +572,56 @@
 
                 self.img_data_3d[_3d_id] = tmp
 
+        # Initialize 3d modified labels as unmodified labels
+        for label_id in self.label_data_3d.keys():
+            self.modified_label_data_3d[label_id] = self.label_data_3d[label_id]
+
+        # Now inject externally overriden labels (if any)
+        if modified_3d_label_override:
+            for _3d_id, modified_label in modified_3d_label_override.items():
+                tmp = modified_label
+                if resample: #resample image to specified size
+                    tmp = F.interpolate(tmp.unsqueeze(0).unsqueeze(0), size=size,mode='nearest').squeeze()
+
+                if tmp.shape != size: #for size missmatch use symmetric padding with 0
+                    difs = [size[0]-tmp.size(0),size[1]-tmp.size(1),size[2]-tmp.size(2)]
+                    pad = (difs[-1]//2,difs[-1]-difs[-1]//2,difs[-2]//2,difs[-2]-difs[-2]//2,difs[-3]//2,difs[-3]-difs[-3]//2)
+                    tmp = F.pad(tmp,pad)
+
+                if crop_3d_w_dim_range:
+                    tmp = tmp[..., crop_3d_w_dim_range[0]:crop_3d_w_dim_range[1]]
+
+                # Only use tumour class, remove TODO
+                tmp[tmp==2] = 0
+                self.modified_label_data_3d[_3d_id] = tmp.long()
+
         # Postprocessing of 3d volumes
         for _3d_id in list(self.label_data_3d.keys()):
             if self.label_data_3d[_3d_id].unique().numel() != 2: #TODO use 3 classes again
                 del self.img_data_3d[_3d_id]
                 del self.label_data_3d[_3d_id]
+                del self.modified_label_data_3d[_3d_id]
             elif "r" in _3d_id:
                 self.img_data_3d[_3d_id] = self.img_data_3d[_3d_id].flip(dims=(1,))
                 self.label_data_3d[_3d_id] = self.label_data_3d[_3d_id].flip(dims=(1,))
+                self.modified_label_data_3d[_3d_id] = self.modified_label_data_3d[_3d_id].flip(dims=(1,))
 
         if max_load_num and ensure_labeled_pairs:
             for _3d_id in list(self.label_data_3d.keys())[max_load_num:]:
                 del self.img_data_3d[_3d_id]
                 del self.label_data_3d[_3d_id]
+                del self.modified_label_data_3d[_3d_id]
 
         elif max_load_num:
             for del_key in list(self.img_data_3d.keys())[max_load_num:]:
                 del self.img_data_3d[del_key]
             for del_key in list(self.label_data_3d.keys())[max_load_num:]:
                 del self.label_data_3d[del_key]
+            for del_key in list(self.modified_label_data_3d.keys())[max_load_num:]:
+                del self.label_data_3d[del_key]
 
         #check for consistency
-        print("Equal image and label numbers: {}".format(set(self.img_data_3d)==set(self.label_data_3d)))
+        print("Equal image and label numbers: {}".format(set(self.img_data_3d)==set(self.label_data_3d)==set(self.modified_label_data_3d)))
 
         img_stack = torch.stack(list(self.img_data_3d.values()), dim=0)
         img_mean, img_std = img_stack.mean(), img_stack.std()
@@ -744,20 +651,28 @@
                     # Set data view for crossmoda id like "003rW100"
                     self.label_data_2d[f"{_3d_id}{yield_2d_normal_to}{idx:03d}"] = lbl_slc
 
+            for _3d_id, label in self.modified_label_data_3d.items():
+                for idx, lbl_slc in [(slice_idx, label.select(slice_dim, slice_idx)) \
+                                     for slice_idx in range(label.shape[slice_dim])]:
+                    # Set data view for crossmoda id like "003rW100"
+                    self.modified_label_data_2d[f"{_3d_id}{yield_2d_normal_to}{idx:03d}"] = lbl_slc
+
         # Postprocessing of 2d slices
 
-        rem_sum = 0
         for key, label in list(self.label_data_2d.items()):
             uniq_vals = label.unique()
 
             if uniq_vals.max() == 0:
                 # Delete empty 2D slices (but keep 3d data)
+                del self.img_data_2d[key]
                 del self.label_data_2d[key]
-                del self.img_data_2d[key]
+                del self.modified_label_data_2d[key]
+
             elif sum(label[label > 0]) < self.crop_2d_slices_gt_num_threshold:
                 # Delete 2D slices with less than n gt-pixels (but keep 3d data)
+                del self.img_data_2d[key]
                 del self.label_data_2d[key]
-                del self.img_data_2d[key]
+                del self.modified_label_data_2d[key]
 
         print("Data import finished.")
         print(f"CrossMoDa loader will yield {'2D' if self.yield_2d_normal_to else '3D'} samples")
@@ -817,6 +732,7 @@
             _id = all_ids[dataset_idx]
             image = self.img_data_2d.get(_id, torch.tensor([]))
             label = self.label_data_2d.get(_id, torch.tensor([]))
+            modified_label = self.modified_label_data_2d.get(_id, label.detach().clone())
 
             # For 2D crossmoda id cut last 4 "003rW100"
             image_path = self.img_paths[_id[:-4]]
@@ -827,62 +743,19 @@
             _id = all_ids[dataset_idx]
             image = self.img_data_3d.get(_id, torch.tensor([]))
             label = self.label_data_3d.get(_id, torch.tensor([]))
+            modified_label = self.modified_label_data_3d.get(_id, label.detach().clone())
 
             image_path = self.img_paths[_id]
             label_path = self.label_paths[_id]
 
-        modified_label = label.detach().clone()
         spat_augment_grid = []
 
-
-        # In case of training add augmentation, modification and
-        # disturbance
-            # Dilate small cochlea segmentation
-            # COCHLEA_CLASS_IDX = 2
-            # pre_mod = b_label.squeeze(0)
-            # modified_label = dilate_label_class(
-            #     b_label.detach().clone(), COCHLEA_CLASS_IDX, COCHLEA_CLASS_IDX,
-            #     yield_2d=yield_2d, kernel_sz=self.dilate_kernel_sz
-            # ).squeeze(0)
-
-        if self.do_disturb:
-            if self.disturbed_idxs != None and dataset_idx in self.disturbed_idxs:
-                with torch_manual_seeded(dataset_idx):
-                    if str(self.disturbance_mode)==str(LabelDisturbanceMode.FLIP_ROLL):
-                        roll_strength = 10*self.disturbance_strength
-                        if yield_2d:
-                            modified_label = \
-                                torch.roll(
-                                    modified_label.transpose(-2,-1),
-                                    (
-                                        int(torch.randn(1)*roll_strength),
-                                        int(torch.randn(1)*roll_strength)
-                                    ),(-2,-1)
-                                )
-                                # torch.flip(modified_label, dims=(-2,-1))
-                        else:
-                            modified_label = \
-                                torch.roll(
-                                    modified_label.permute(1,2,0),
-                                    (
-                                        int(torch.randn(1)*roll_strength),
-                                        int(torch.randn(1)*roll_strength),
-                                        int(torch.randn(1)*roll_strength)
-                                    ),(-3,-2,-1)
-                                )
-
-                    elif str(self.disturbance_mode)==str(LabelDisturbanceMode.AFFINE):
-                        b_modified_label = modified_label.unsqueeze(0).cuda()
-                        _, b_modified_label, _ = spatial_augment(b_label=b_modified_label, yield_2d=yield_2d,
-                            bspline_num_ctl_points=6, bspline_strength=0., bspline_probability=0.,
-                            affine_strengh=0.09*self.disturbance_strength, affine_probability=1.)
-                        modified_label = b_modified_label.squeeze(0).cpu()
-
-                    elif self.disturbance_mode == None:
-                        pass
-                    else:
-                        raise ValueError(f"Disturbance mode {self.disturbance_mode} is not implemented.")
-            # End of disturbance
+        if self.use_modified:
+            if yield_2d:
+                modified_label = self.modified_label_data_2d.get(_id)
+            else:
+                modified_label = self.modified_label_data_3d.get(_id, label)
+
 
         if self.do_augment and not self.augment_at_collate:
             b_image = image.unsqueeze(0).cuda()
@@ -937,22 +810,87 @@
 
         return img_stack, label_stack
 
-    def set_disturbed_idxs(self, idxs):
-        if idxs is not None:
-            if isinstance(idxs, (np.ndarray, torch.Tensor)):
-                idxs = idxs.tolist()
-
-            self.disturbed_idxs = idxs
+    def set_disturbed_idxs(self, all_idxs, yield_2d_override=None):
+        if self.prevent_disturbance:
+            warnings.warn("Disturbed idxs shall be set but disturbance is prevented for dataset.")
+            return
+
+        if yield_2d_override == None:
+            # Here getting 2D or 3D data can be overridden
+            yield_2d = True if self.yield_2d_normal_to else False
+        else:
+            yield_2d = yield_2d_override
+
+        if all_idxs is not None:
+            if isinstance(all_idxs, (np.ndarray, torch.Tensor)):
+                all_idxs = all_idxs.tolist()
+
+            self.disturbed_idxs = all_idxs
         else:
             self.disturbed_idxs = []
 
-
-    def train(self, augment=True, disturb=True):
+        # Reset modified data
+        for idx in range(self.__len__(yield_2d_override=yield_2d)):
+            label_id = self.__getitem__(idx, yield_2d_override=yield_2d)['id']
+
+            if yield_2d:
+                self.modified_label_data_2d[label_id] = self.label_data_2d[label_id]
+            else:
+                self.modified_label_data_3d[label_id] = self.label_data_3d[label_id]
+
+        # Now apply disturbance
+        for idx in self.disturbed_idxs:
+            sample = self.__getitem__(idx, yield_2d_override=yield_2d)
+            label, label_id = sample['label'], sample['id']
+
+            with torch_manual_seeded(dataset_idx):
+                if str(self.disturbance_mode)==str(LabelDisturbanceMode.FLIP_ROLL):
+                    roll_strength = 10*self.disturbance_strength
+                    if yield_2d:
+                        modified_label = \
+                            torch.roll(
+                                label.transpose(-2,-1),
+                                (
+                                    int(torch.randn(1)*roll_strength),
+                                    int(torch.randn(1)*roll_strength)
+                                ),(-2,-1)
+                            )
+                    else:
+                        modified_label = \
+                            torch.roll(
+                                label.permute(1,2,0),
+                                (
+                                    int(torch.randn(1)*roll_strength),
+                                    int(torch.randn(1)*roll_strength),
+                                    int(torch.randn(1)*roll_strength)
+                                ),(-3,-2,-1)
+                            )
+
+                elif str(self.disturbance_mode)==str(LabelDisturbanceMode.AFFINE):
+                    b_modified_label = label.unsqueeze(0).cuda()
+                    _, b_modified_label, _ = spatial_augment(b_label=b_modified_label, yield_2d=yield_2d,
+                        bspline_num_ctl_points=6, bspline_strength=0., bspline_probability=0.,
+                        affine_strength=0.09*self.disturbance_strength,
+                        add_affine_translation=0.18*self.disturbance_strength, affine_probability=1.)
+                    modified_label = b_modified_label.squeeze(0).cpu()
+
+                elif self.disturbance_mode == None:
+                    pass
+                else:
+                    raise ValueError(f"Disturbance mode {self.disturbance_mode} is not implemented.")
+
+                if yield_2d:
+                    self.modified_label_data_2d[label_id] = modified_label
+                else:
+                    self.modified_label_data_2d[label_id] = modified_label
+
+
+    def train(self, augment=True, use_modified=True):
         self.do_augment = augment
-        self.do_disturb = disturb
-
-    def eval(self, augment=False, disturb=False):
-        self.train(augment, disturb)
+        self.use_modified = use_modified
+
+    def eval(self, augment=False, use_modified=False):
+        self.train(augment, use_modified)
 
     def set_augment_at_collate(self):
         self.augment_at_collate = True
@@ -987,8 +925,8 @@
 
     def augment(self, b_image, b_label, yield_2d,
         noise_strength=0.05,
-        bspline_num_ctl_points=6, bspline_strength=0.002, bspline_probability=.95,
-        affine_strengh=0.03, affine_probability=.45,
+        bspline_num_ctl_points=6, bspline_strength=0.004, bspline_probability=.95,
+        affine_strength=0.07, affine_probability=.45,
         pre_interpolation_factor=2.):
 
         if yield_2d:
@@ -1004,741 +942,12 @@
         b_image, b_label, b_spat_augment_grid = spatial_augment(
             b_image, b_label,
             bspline_num_ctl_points=bspline_num_ctl_points, bspline_strength=bspline_strength, bspline_probability=bspline_probability,
-            affine_strengh=affine_strengh, affine_probability=affine_probability,
-            pre_interpolation_factor=2., yield_2d=yield_2d)
-
-        b_label = b_label.long()
-
-        return b_image, b_label, b_spat_augment_grid
-
-    def augment_tio(self, image, label, yield_2d):
-        # Prepare dims for torchio: All transformed
-        # images / labels need to be 4-dim;
-        # 2D images need to have dims=1xHxWx1 to make transformation work
-
-        if yield_2d:
-            assert image.dim() == label.dim() == 3, \
-                f"Augmenting 2D. Input batch of image and " \
-                f"label should be 1xHxW but are {image.shape} and {label.shape}"
-        else:
-            assert image.dim() == label.dim() == 4, \
-                f"Augmenting 3D. Input batch of image and " \
-                f"label should be 1xDxHxW but are {image.shape} and {label.shape}"
-
-        if self.yield_2d_normal_to:
-            self.spatial_transform = tio.OneOf({
-                tio.transforms.RandomAffine(.05): 0.8,
-                tio.transforms.RandomElasticDeformation(num_control_points=7, max_displacement=(7.5,7.5,1e-5)): 0.2,
-                },
-                p=0.75,
-            )
-        else:
-            self.spatial_transform = tio.OneOf({
-                tio.transforms.RandomAffine(.05): 0.8,
-                tio.transforms.RandomElasticDeformation(num_control_points=7, max_displacement=7.5): 0.2,
-                },
-                p=0.75,
-            )
-
-        # Transforms can be composed as in torchvision.transforms
-        self.intensity_transform = tio.OneOf({
-            tio.transforms.RandomNoise(std=0.05): 0.6,
-        })
-
-        if yield_2d:
-            image = image.unsqueeze(-1)
-            label = label.unsqueeze(-1)
-
->>>>>>> fd461b5a
-
-        # Run torchio transformation - LabelMap will be secured for intensity
-        # transformations
-        subject = tio.Subject(
-            image=tio.ScalarImage(tensor=image),
-            label=tio.LabelMap(tensor=label)
-        )
-        subject = self.spatial_transform(subject)
-        # Transform image intensities apart from subject - spatial transform
-        # was not applied to label correctly if transformations are stacked.
-        image = self.intensity_transform(subject.image).data
-        image = subject.image.data
-        label = subject.label.data
-
-<<<<<<< HEAD
-        b_out_grid = F.interpolate(b_out_grid.permute(0,3,1,2),
-                      scale_factor=1/pre_interpolation_factor, mode='bilinear',
-                      align_corners=True, recompute_scale_factor=False).permute(0,2,3,1)
-
-    return b_image_out, b_label_out, b_out_grid
-
-=======
-        if yield_2d:
-            image = image.squeeze(-1)
-            label = label.squeeze(-1)
->>>>>>> fd461b5a
-
-        label = label.long()
-
-        return image, label
-
-
-# %%
-<<<<<<< HEAD
-class CrossMoDa_Data(Dataset):
-=======
-class RegCrossMoDa_Data(Dataset):
->>>>>>> fd461b5a
-    def __init__(self,
-        base_dir, domain, reg_state,
-        ensure_labeled_pairs=True, use_additional_data=False, resample=True,
-        size:tuple=(96,96,60), normalize:bool=True,
-        max_load_num=None, crop_3d_w_dim_range=None, crop_2d_slices_gt_num_threshold=None,
-        disturbed_idxs=None, disturbance_mode=None, disturbance_strength=1.0,
-        yield_2d_normal_to=None, flip_r_samples=True,
-        dilate_kernel_sz=1,
-        debug=False
-    ):
-
-        """
-        Function to create Dataset structure with crossMoDa data.
-        The function allows to use different preproccessing steps of the crossMoDa data set
-        and using additinal data from TCIA database.
-        The data can also be resampled to a desired size and normalized to mean=0 and std=1.
-
-        Parameters:
-                base_dir (os.Pathlike): provide the directory which contains "L1..." to "L4..." directories
-                domain (str): choose which domain to load. Can be set to "source", "target" or "validation". Source are ceT1, target and validation hrT2 images.
-
-                state (str): state of preprocessing:    "l1" = original data,
-                                                        "l2" = resampled data @ 0.5mm,
-                                                        "l3" = center-cropped data,
-                                                        "l4" = image specific crops for desired anatomy
-
-                ensure_labeled_pairs (bool): Only images with corresponding labels will be loaded (default: True)
-
-                use_additional_data (bool): set to True to use additional data from TCIA (default: False)
-
-                resample (bool): set to False to disable resampling to desired size (default: True)
-
-                size (tuple): 3d-tuple(int) to which the data is resampled. Unused if resample=False. (default: (96,96,60)).
-                    WARNING: choosing large sizes or not resampling can lead to excess memory usage
-
-                normalize (bool): set to False to disable normalization to mean=0, std=1 for each image (default: True)
-                max_load_num (int): maximum number of pairs to load (uses first max_load_num samples for either images and labels found)
-                crop_3d_w_dim_range (tuple): Tuple of ints defining the range to which dimension W of (D,H,W) is cropped
-                yield_2d_normal_to (bool):
-
-        Returns:
-                torch.utils.data.Dataset containing CrossMoDa data
-
-        Useful Links:
-        CrossMoDa challenge:
-        https://crossmoda.grand-challenge.org/
-
-        ToDos:
-            extend to other preprocessing states
-
-        Example:
-            dataset = CrossMoDa_source('original')
-
-            data = dataset.get_data()
-
-        """
-
-        self.disturbed_idxs = disturbed_idxs
-        self.yield_2d_normal_to = yield_2d_normal_to
-        self.crop_2d_slices_gt_num_threshold = crop_2d_slices_gt_num_threshold
-        self.do_augment = False
-        self.do_disturb = False
-        self.augment_at_collate = False
-        self.dilate_kernel_sz = dilate_kernel_sz
-        self.disturbance_mode = disturbance_mode
-        self.disturbance_strength = disturbance_strength
-
-        #define finished preprocessing states here with subpath and default size
-        # states = {
-        #     'l1':('best/', (512,512,160)),
-        #     'l2':('L2_resampled_05mm/', (420,420,360)),
-        #     'l3':('L3_coarse_fixed_crop/', (128,128,192)),
-        #     'l4':('L4_fine_localized_crop/', (128,128,128))
-        # }
-        state = 'l4'
-        states = {'l4':('L4_fine_localized_crop/', (128,128,128))}
-        t0 = time.time()
-        #choose directory with data according to chosen preprocessing state
-        # if state not in states: raise Exception("Unknown state. Choose one of: "+str(states.keys))
-
-        state_dir = states[state.lower()][0] #get sub directory
-
-        if not resample: size = states[state.lower()][1] #set size to default defined at top of file
-
-        path = base_dir + state_dir
-        directory = "source_training_labeled/"
-
-        files = sorted(glob.glob(os.path.join(path+directory , "*.nii.gz")))
-
-
-        if reg_state.lower() == "combined" or reg_state.lower() == "best":
-            pass
-        else:
-            raise Exception("Unknown registration version. Choose either 'combined_all' or 'best_all'")
-
-        label_data_left = torch.load('./data/optimal_reg_left.pth')
-        label_data_right = torch.load('./data/optimal_reg_right.pth')
-
-        loaded_identifier = label_data_left['valid_left_t1'] + label_data_right['valid_right_t1']
-        label_data = torch.cat([label_data_left[reg_state+'_all'][:44], label_data_right[reg_state+'_all'][:63]], dim=0)
-
-        # First read filepaths
-        self.img_paths = {}
-        self.label_paths = {}
-
-        if debug:
-            loaded_identifier = loaded_identifier[:4]
-            label_data = label_data[:4]
-
-        for idx, identifier in enumerate(loaded_identifier):
-            nl_id = int(re.findall(r'\d+', identifier)[0])
-            lr_id = identifier[-8]
-            crossmoda_id = f"{nl_id:03d}{lr_id}"
-            loaded_identifier[idx] = crossmoda_id
-
-        for _path in files:
-            numeric_id = int(re.findall(r'\d+', os.path.basename(_path))[0])
-            if "_l.nii.gz" in _path or "_l_Label.nii.gz" in _path:
-                lr_id = 'l'
-            elif "_r.nii.gz" in _path or "_r_Label.nii.gz" in _path:
-                lr_id = 'r'
-            else:
-                lr_id = ""
-
-            # Generate crossmoda id like 004r
-            crossmoda_id = f"{numeric_id:03d}{lr_id}"
-
-            if crossmoda_id not in loaded_identifier:
-                continue
-
-            if "Label" in _path:
-                self.label_paths[crossmoda_id] = _path
-
-            elif domain in _path:
-                self.img_paths[crossmoda_id] = _path
-
-        if ensure_labeled_pairs:
-            pair_idxs = set(self.img_paths).intersection(set(self.label_paths))
-            self.label_paths = {_id: _path for _id, _path in self.label_paths.items() if _id in pair_idxs}
-            self.img_paths = {_id: _path for _id, _path in self.img_paths.items() if _id in pair_idxs}
-
-        # Populate data
-        self.img_data_3d = {}
-        self.label_data_3d = {}
-        self.modified_label_data_3d = {}
-
-        self.img_data_2d = {}
-        self.label_data_2d = {}
-        self.modified_label_data_2d = {}
-
-        #load data
-
-        print(f"Loading CrossMoDa {domain} images and labels and registration state {reg_state}...")
-        id_paths_to_load = list(self.label_paths.items()) + list(self.img_paths.items())
-
-        description = f"{len(self.img_paths)} images, {len(self.label_paths)} labels"
-
-        for _3d_id, _file in tqdm(id_paths_to_load, desc=description):
-            # tqdm.write(f"Loading {f}")
-            if "Label" in _file:
-                tmp = torch.from_numpy(nib.load(_file).get_fdata())
-                if resample: #resample image to specified size
-                    tmp = F.interpolate(tmp.unsqueeze(0).unsqueeze(0), size=size,mode='nearest').squeeze()
-
-                if tmp.shape != size: #for size missmatch use symmetric padding with 0
-                    difs = [size[0]-tmp.size(0),size[1]-tmp.size(1),size[2]-tmp.size(2)]
-                    pad = (difs[-1]//2,difs[-1]-difs[-1]//2,difs[-2]//2,difs[-2]-difs[-2]//2,difs[-3]//2,difs[-3]-difs[-3]//2)
-                    tmp = F.pad(tmp,pad)
-
-                if crop_3d_w_dim_range:
-                    tmp = tmp[..., crop_3d_w_dim_range[0]:crop_3d_w_dim_range[1]]
-
-                # Only use tumour class, remove TODO
-                tmp[tmp==2] = 0
-                self.label_data_3d[_3d_id] = tmp.long()
-
-            elif domain in _file:
-                tmp = torch.from_numpy(nib.load(_file).get_fdata())
-                if resample: #resample image to specified size
-                    tmp = F.interpolate(tmp.unsqueeze(0).unsqueeze(0), size=size,mode='trilinear',align_corners=False).squeeze()
-
-                if tmp.shape != size: #for size missmatch use symmetric padding with 0
-                    difs = [size[0]-tmp.size(0),size[1]-tmp.size(1),size[2]-tmp.size(2)]
-                    pad = (difs[-1]//2,difs[-1]-difs[-1]//2,difs[-2]//2,difs[-2]-difs[-2]//2,difs[-3]//2,difs[-3]-difs[-3]//2)
-                    tmp = F.pad(tmp,pad)
-
-                if crop_3d_w_dim_range:
-                    tmp = tmp[..., crop_3d_w_dim_range[0]:crop_3d_w_dim_range[1]]
-
-                if normalize: #normalize image to zero mean and unit std
-                    tmp = (tmp - tmp.mean()) / tmp.std()
-
-                self.img_data_3d[_3d_id] = tmp
-
-        # Now load registered labels
-        for data_idx, _3d_id in enumerate(loaded_identifier):
-            tmp = label_data[data_idx]
-            if resample: #resample image to specified size
-                tmp = F.interpolate(tmp.unsqueeze(0).unsqueeze(0), size=size,mode='nearest').squeeze()
-
-            if tmp.shape != size: #for size missmatch use symmetric padding with 0
-                difs = [size[0]-tmp.size(0),size[1]-tmp.size(1),size[2]-tmp.size(2)]
-                pad = (difs[-1]//2,difs[-1]-difs[-1]//2,difs[-2]//2,difs[-2]-difs[-2]//2,difs[-3]//2,difs[-3]-difs[-3]//2)
-                tmp = F.pad(tmp,pad)
-
-            if crop_3d_w_dim_range:
-                tmp = tmp[..., crop_3d_w_dim_range[0]:crop_3d_w_dim_range[1]]
-
-            # Only use tumour class, remove TODO
-            tmp[tmp==2] = 0
-            self.modified_label_data_3d[_3d_id] = tmp.long()
-
-        # Postprocessing of 3d volumes
-        for _3d_id in list(self.label_data_3d.keys()):
-            if self.label_data_3d[_3d_id].unique().numel() != 2: #TODO use 3 classes again
-                del self.img_data_3d[_3d_id]
-                del self.label_data_3d[_3d_id]
-                del self.modified_label_data_3d[_3d_id]
-            elif "r" in _3d_id:
-                self.img_data_3d[_3d_id] = self.img_data_3d[_3d_id].flip(dims=(1,))
-                self.label_data_3d[_3d_id] = self.label_data_3d[_3d_id].flip(dims=(1,))
-                self.modified_label_data_3d[_3d_id] = self.modified_label_data_3d[_3d_id].flip(dims=(1,))
-
-        if max_load_num and ensure_labeled_pairs:
-            for _3d_id in list(self.label_data_3d.keys())[max_load_num:]:
-                del self.img_data_3d[_3d_id]
-                del self.label_data_3d[_3d_id]
-                del self.modified_label_data_3d[_3d_id]
-
-        elif max_load_num:
-            for del_key in list(self.img_data_3d.keys())[max_load_num:]:
-                del self.img_data_3d[del_key]
-            for del_key in list(self.label_data_3d.keys())[max_load_num:]:
-                del self.label_data_3d[del_key]
-            for del_key in list(self.modified_label_data_3d.keys())[max_load_num:]:
-                del self.label_data_3d[del_key]
-
-        #check for consistency
-        print("Equal image and label numbers: {}".format(set(self.img_data_3d)==set(self.label_data_3d)==set(self.modified_label_data_3d)))
-
-        img_stack = torch.stack(list(self.img_data_3d.values()), dim=0)
-        img_mean, img_std = img_stack.mean(), img_stack.std()
-
-        label_stack = torch.stack(list(self.label_data_3d.values()), dim=0)
-
-        print("Image shape: {}, mean.: {:.2f}, std.: {:.2f}".format(img_stack.shape, img_mean, img_std))
-        print("Label shape: {}, max.: {}".format(label_stack.shape,torch.max(label_stack)))
-
-        if yield_2d_normal_to:
-            if yield_2d_normal_to == "D":
-                slice_dim = -3
-            if yield_2d_normal_to == "H":
-                slice_dim = -2
-            if yield_2d_normal_to == "W":
-                slice_dim = -1
-
-            for _3d_id, image in self.img_data_3d.items():
-                for idx, img_slc in [(slice_idx, image.select(slice_dim, slice_idx)) \
-                                     for slice_idx in range(image.shape[slice_dim])]:
-                    # Set data view for crossmoda id like "003rW100"
-                    self.img_data_2d[f"{_3d_id}{yield_2d_normal_to}{idx:03d}"] = img_slc
-
-            for _3d_id, label in self.label_data_3d.items():
-                for idx, lbl_slc in [(slice_idx, label.select(slice_dim, slice_idx)) \
-                                     for slice_idx in range(label.shape[slice_dim])]:
-                    # Set data view for crossmoda id like "003rW100"
-                    self.label_data_2d[f"{_3d_id}{yield_2d_normal_to}{idx:03d}"] = lbl_slc
-
-            for _3d_id, label in self.modified_label_data_3d.items():
-                for idx, lbl_slc in [(slice_idx, label.select(slice_dim, slice_idx)) \
-                                     for slice_idx in range(label.shape[slice_dim])]:
-                    # Set data view for crossmoda id like "003rW100"
-                    self.modified_label_data_2d[f"{_3d_id}{yield_2d_normal_to}{idx:03d}"] = lbl_slc
-
-        # Postprocessing of 2d slices
-        for key, label in list(self.label_data_2d.items()):
-            uniq_vals = label.unique()
-
-            if uniq_vals.max() == 0:
-                # Delete empty 2D slices (but keep 3d data)
-                del self.label_data_2d[key]
-                del self.modified_label_data_2d[key]
-                del self.img_data_2d[key]
-
-            elif sum(label[label > 0]) < self.crop_2d_slices_gt_num_threshold:
-                # Delete 2D slices with less than n gt-pixels (but keep 3d data)
-                del self.label_data_2d[key]
-                del self.modified_label_data_2d[key]
-                del self.img_data_2d[key]
-
-        print("Data import finished.")
-        print(f"CrossMoDa loader will yield {'2D' if self.yield_2d_normal_to else '3D'} samples")
-
-    def get_3d_ids(self):
-        return sorted(list(
-            set(self.img_data_3d.keys())
-            .union(set(self.label_data_3d.keys()))
-        ))
-
-    def get_2d_ids(self):
-        return sorted(list(
-            set(self.img_data_2d.keys())
-            .union(set(self.label_data_2d.keys()))
-        ))
-
-    def get_id_dicts(self):
-
-        all_3d_ids = self.get_3d_ids()
-        id_dicts = []
-
-        for _2d_dataset_idx, _2d_id in enumerate(self.get_2d_ids()):
-            _3d_id = _2d_id[:-4]
-            id_dicts.append(
-                {
-                    '2d_id': _2d_id,
-                    '2d_dataset_idx': _2d_dataset_idx,
-                    '3d_id': _3d_id,
-                    '3d_dataset_idx': all_3d_ids.index(_3d_id),
-                }
-            )
-
-        return id_dicts
-
-    def __len__(self, yield_2d_override=None):
-        if yield_2d_override == None:
-            # Here getting 2D or 3D data length
-            yield_2d = True if self.yield_2d_normal_to else False
-        else:
-            yield_2d = yield_2d_override
-
-        if yield_2d:
-            return len(self.img_data_2d)
-
-        return len(self.img_data_3d)
-
-    def __getitem__(self, dataset_idx, yield_2d_override=None):
-
-        if yield_2d_override == None:
-            # Here getting 2D or 3D data can be overridden
-            yield_2d = True if self.yield_2d_normal_to else False
-        else:
-            yield_2d = yield_2d_override
-
-        if yield_2d:
-            all_ids = self.get_2d_ids()
-            _id = all_ids[dataset_idx]
-            image = self.img_data_2d.get(_id, torch.tensor([]))
-            label = self.label_data_2d.get(_id, torch.tensor([]))
-            modified_label = self.modified_label_data_2d.get(_id, torch.tensor([]))
-
-            # For 2D crossmoda id cut last 4 "003rW100"
-            image_path = self.img_paths[_id[:-4]]
-            label_path = self.label_paths[_id[:-4]]
-
-        else:
-            all_ids = self.get_3d_ids()
-            _id = all_ids[dataset_idx]
-            image = self.img_data_3d.get(_id, torch.tensor([]))
-            label = self.label_data_3d.get(_id, torch.tensor([]))
-            modified_label = self.modified_label_data_3d.get(_id, torch.tensor([]))
-
-            image_path = self.img_paths[_id]
-            label_path = self.label_paths[_id]
-
-<<<<<<< HEAD
-        modified_label = label.detach().clone()
-        spat_augment_grid = []
-
-
-        # In case of training add augmentation, modification and
-        # disturbance
-
-        # Dilate small cochlea segmentation
-        # COCHLEA_CLASS_IDX = 2
-        # pre_mod = b_label.squeeze(0)
-        # modified_label = dilate_label_class(
-        #     b_label.detach().clone(), COCHLEA_CLASS_IDX, COCHLEA_CLASS_IDX,
-        #     yield_2d=yield_2d, kernel_sz=self.dilate_kernel_sz
-        # ).squeeze(0)
-
-=======
-        spat_augment_grid = []
-
-
-        # In case of training add augmentation, modification and
-        # disturbance
-            # Dilate small cochlea segmentation
-            # COCHLEA_CLASS_IDX = 2
-            # pre_mod = b_label.squeeze(0)
-            # modified_label = dilate_label_class(
-            #     b_label.detach().clone(), COCHLEA_CLASS_IDX, COCHLEA_CLASS_IDX,
-            #     yield_2d=yield_2d, kernel_sz=self.dilate_kernel_sz
-            # ).squeeze(0)
-
->>>>>>> fd461b5a
-        if self.do_disturb:
-            if self.disturbed_idxs != None and dataset_idx in self.disturbed_idxs:
-                with torch_manual_seeded(dataset_idx):
-                    if str(self.disturbance_mode)==str(LabelDisturbanceMode.FLIP_ROLL):
-                        roll_strength = 10*self.disturbance_strength
-                        if yield_2d:
-                            modified_label = \
-                                torch.roll(
-                                    modified_label.transpose(-2,-1),
-                                    (
-                                        int(torch.randn(1)*roll_strength),
-                                        int(torch.randn(1)*roll_strength)
-                                    ),(-2,-1)
-                                )
-                                # torch.flip(modified_label, dims=(-2,-1))
-                        else:
-                            modified_label = \
-                                torch.roll(
-                                    modified_label.permute(1,2,0),
-                                    (
-                                        int(torch.randn(1)*roll_strength),
-                                        int(torch.randn(1)*roll_strength),
-                                        int(torch.randn(1)*roll_strength)
-                                    ),(-3,-2,-1)
-                                )
-
-                    elif str(self.disturbance_mode)==str(LabelDisturbanceMode.AFFINE):
-                        b_modified_label = modified_label.unsqueeze(0).cuda()
-                        _, b_modified_label, _ = spatial_augment(b_label=b_modified_label, yield_2d=yield_2d,
-                            bspline_num_ctl_points=6, bspline_strength=0., bspline_probability=0.,
-                            affine_strength=0.09*self.disturbance_strength,
-                            add_affine_translation=0.18*self.disturbance_strength, affine_probability=1.)
-                        modified_label = b_modified_label.squeeze(0).cpu()
-
-                    elif self.disturbance_mode == None:
-                        pass
-                    else:
-                        raise ValueError(f"Disturbance mode {self.disturbance_mode} is not implemented.")
-            # End of disturbance
-<<<<<<< HEAD
-
-        if self.do_augment and not self.augment_at_collate:
-            b_image = image.unsqueeze(0).cuda()
-            b_label = label.unsqueeze(0).cuda()
-            b_modified_label = modified_label.unsqueeze(0).cuda()
-
-            b_image, b_label, b_spat_augment_grid = self.augment(
-                b_image, b_label, yield_2d
-            )
-            _, b_modified_label, _ = spatial_augment(
-                b_label=b_modified_label, yield_2d=yield_2d, b_grid_override=b_spat_augment_grid
-            )
-
-=======
-
-        if self.do_augment and not self.augment_at_collate:
-            b_image = image.unsqueeze(0).cuda()
-            b_label = label.unsqueeze(0).cuda()
-            b_modified_label = modified_label.unsqueeze(0).cuda()
-
-            b_image, b_label, b_spat_augment_grid = self.augment(
-                b_image, b_label, yield_2d
-            )
-            _, b_modified_label, _ = spatial_augment(
-                b_label=b_modified_label, yield_2d=yield_2d, b_grid_override=b_spat_augment_grid
-            )
-
->>>>>>> fd461b5a
-            image = b_image.squeeze(0).cpu()
-            label = b_label.squeeze(0).cpu()
-            modified_label = b_modified_label.squeeze(0).cpu()
-            spat_augment_grid = b_spat_augment_grid.squeeze(0).detach().cpu().clone()
-
-        if yield_2d:
-            assert image.dim() == label.dim() == 2
-        else:
-            assert image.dim() == label.dim() == 3
-
-        return {
-            'image': image,
-            'label': label,
-            'modified_label': modified_label,
-            # if disturbance is off, modified label is equals label
-            'dataset_idx': dataset_idx,
-            'id': _id,
-            'image_path': image_path,
-            'label_path': label_path,
-            'spat_augment_grid': spat_augment_grid
-        }
-
-    def get_3d_item(self, _3d_dataset_idx):
-        return self.__getitem__(_3d_dataset_idx, yield_2d_override=False)
-
-    def get_data(self, yield_2d_override=None):
-        if yield_2d_override == None:
-            # Here getting 2D or 3D data can be overridden
-            yield_2d = True if self.yield_2d_normal_to else False
-        else:
-            yield_2d = yield_2d_override
-
-        if yield_2d:
-            img_stack = torch.stack(list(self.img_data_2d.values()), dim=0)
-            label_stack = torch.stack(list(self.label_data_2d.values()), dim=0)
-        else:
-            img_stack = torch.stack(list(self.img_data_3d.values()), dim=0)
-            label_stack = torch.stack(list(self.label_data_3d.values()), dim=0)
-
-        return img_stack, label_stack
-
-    def set_disturbed_idxs(self, idxs):
-        if idxs is not None:
-            if isinstance(idxs, (np.ndarray, torch.Tensor)):
-                idxs = idxs.tolist()
-
-            self.disturbed_idxs = idxs
-        else:
-            self.disturbed_idxs = []
-
-
-    def train(self, augment=True, disturb=True):
-        self.do_augment = augment
-        self.do_disturb = disturb
-
-    def eval(self, augment=False, disturb=False):
-        self.train(augment, disturb)
-
-    def set_augment_at_collate(self):
-        self.augment_at_collate = True
-
-    def unset_augment_at_collate(self):
-        self.augment_at_collate = False
-
-    def set_dilate_kernel_size(self, sz):
-        self.dilate_kernel_sz = max(1,sz)
-
-    def set_disturbance_strength(self, strength):
-        self.disturbance_strength = strength
-
-    def get_dilate_kernel_size(self):
-        return self.dilate_kernel_sz
-
-    def get_efficient_augmentation_collate_fn(self):
-        yield_2d = True if self.yield_2d_normal_to else False
-
-        def collate_closure(batch):
-            batch = torch.utils.data._utils.collate.default_collate(batch)
-            if self.augment_at_collate:
-                # Augment the whole batch not just one sample
-                b_image = batch['image'].cuda()
-                b_label = batch['label'].cuda()
-                b_image, b_label = self.augment(b_image, b_label, yield_2d)
-                batch['image'], batch['label'] = b_image.cpu(), b_label.cpu()
-
-            return batch
-
-        return collate_closure
-
-    def augment(self, b_image, b_label, yield_2d,
-        noise_strength=0.05,
-        bspline_num_ctl_points=6, bspline_strength=0.004, bspline_probability=.95,
-        affine_strength=0.07, affine_probability=.45,
-        pre_interpolation_factor=2.):
-
-        if yield_2d:
-            assert b_image.dim() == b_label.dim() == 3, \
-                f"Augmenting 2D. Input batch of image and " \
-                f"label should be BxHxW but are {b_image.shape} and {b_label.shape}"
-        else:
-            assert b_image.dim() == b_label.dim() == 4, \
-                f"Augmenting 3D. Input batch of image and " \
-                f"label should be BxDxHxW but are {b_image.shape} and {b_label.shape}"
-
-        b_image = augmentNoise(b_image, strength=noise_strength)
-        b_image, b_label, b_spat_augment_grid = spatial_augment(
-            b_image, b_label,
-            bspline_num_ctl_points=bspline_num_ctl_points, bspline_strength=bspline_strength, bspline_probability=bspline_probability,
             affine_strength=affine_strength, affine_probability=affine_probability,
             pre_interpolation_factor=2., yield_2d=yield_2d)
 
         b_label = b_label.long()
 
         return b_image, b_label, b_spat_augment_grid
-<<<<<<< HEAD
-
-    def augment_tio(self, image, label, yield_2d):
-        # Prepare dims for torchio: All transformed
-        # images / labels need to be 4-dim;
-        # 2D images need to have dims=1xHxWx1 to make transformation work
-
-        if yield_2d:
-            assert image.dim() == label.dim() == 3, \
-                f"Augmenting 2D. Input batch of image and " \
-                f"label should be 1xHxW but are {image.shape} and {label.shape}"
-        else:
-            assert image.dim() == label.dim() == 4, \
-                f"Augmenting 3D. Input batch of image and " \
-                f"label should be 1xDxHxW but are {image.shape} and {label.shape}"
-
-        if self.yield_2d_normal_to:
-            self.spatial_transform = tio.OneOf({
-                tio.transforms.RandomAffine(.05): 0.8,
-                tio.transforms.RandomElasticDeformation(num_control_points=7, max_displacement=(7.5,7.5,1e-5)): 0.2,
-                },
-                p=0.75,
-            )
-        else:
-            self.spatial_transform = tio.OneOf({
-                tio.transforms.RandomAffine(.05): 0.8,
-                tio.transforms.RandomElasticDeformation(num_control_points=7, max_displacement=7.5): 0.2,
-                },
-                p=0.75,
-            )
-
-        # Transforms can be composed as in torchvision.transforms
-        self.intensity_transform = tio.OneOf({
-            tio.transforms.RandomNoise(std=0.05): 0.6,
-        })
-
-        if yield_2d:
-            image = image.unsqueeze(-1)
-            label = label.unsqueeze(-1)
-
-
-        # Run torchio transformation - LabelMap will be secured for intensity
-        # transformations
-        subject = tio.Subject(
-            image=tio.ScalarImage(tensor=image),
-            label=tio.LabelMap(tensor=label)
-        )
-        subject = self.spatial_transform(subject)
-        # Transform image intensities apart from subject - spatial transform
-        # was not applied to label correctly if transformations are stacked.
-        image = self.intensity_transform(subject.image).data
-        image = subject.image.data
-        label = subject.label.data
-
-        if yield_2d:
-            image = image.squeeze(-1)
-            label = label.squeeze(-1)
-
-        label = label.long()
-
-        return image, label
-
-
-from contextlib import contextmanager
-
-@contextmanager
-def torch_manual_seeded(seed):
-    saved_state = torch.get_rng_state()
-    torch.manual_seed(seed)
-    yield
-    torch.set_rng_state(saved_state)
-
-=======
->>>>>>> fd461b5a
 
 # %%
 
@@ -1778,7 +987,7 @@
     'batch_size': 64,
     'val_batch_size': 1,
 
-    'dataset': 'reg_crossmoda',
+    'dataset': 'crossmoda',
     'reg_state': 'combined',
     'train_set_max_len': 100,
     'crop_3d_w_dim_range': (24, 110),
@@ -1789,11 +998,7 @@
     'use_cosine_annealing': True,
 
     # Data parameter config
-<<<<<<< HEAD
     'data_param_mode': DataParamMode.INSTANCE_PARAMS,
-=======
-    'data_param_mode': DataParamMode.DISABLED,
->>>>>>> fd461b5a
         # init_class_param=0.01,
         # lr_class_param=0.1,
     'init_inst_param': 1.0,
@@ -1821,21 +1026,42 @@
     'do_sweep': True,
 
     'disturbance_mode': LabelDisturbanceMode.AFFINE,
-<<<<<<< HEAD
     'disturbance_strength': 1.,
     'disturbed_percentage': .3,
     'start_disturbing_after_ep': 0,
-=======
-    'disturbance_strength': .0,
-    'disturbed_percentage': .0,
-    'start_disturbing_after_ep': 1000000,
->>>>>>> fd461b5a
 
     'start_dilate_kernel_sz': 1
 })
 
 # %%
-if config_dict['dataset'] == 'crossmoda':
+if config_dict.reg_state:
+    REG_STATES = ["combined", "best"]
+    if config_dict.reg_state in REG_STATES:
+        pass
+    else:
+        raise Exception(f"Unknown registration version. Choose one of {REG_STATES}")
+
+    label_data_left = torch.load('./data/optimal_reg_left.pth')
+    label_data_right = torch.load('./data/optimal_reg_right.pth')
+
+    loaded_identifier = label_data_left['valid_left_t1'] + label_data_right['valid_right_t1']
+    label_data = torch.cat([label_data_left[reg_state+'_all'][:44], label_data_right[reg_state+'_all'][:63]], dim=0)
+
+    modified_3d_label_override = {}
+    for idx, identifier in enumerate(loaded_identifier):
+        nl_id = int(re.findall(r'\d+', identifier)[0])
+        lr_id = identifier[-8]
+        crossmoda_id = f"{nl_id:03d}{lr_id}"
+        loaded_identifier[idx] = crossmoda_id
+        modified_3d_label_override[crossmoda_id] = label_data[idx]
+
+    prevent_disturbance = True
+
+else:
+    modified_3d_label_override = None
+    prevent_disturbance = False
+
+if config_dict.dataset == 'crossmoda':
     training_dataset = CrossMoDa_Data("/share/data_supergrover1/weihsbach/shared_data/tmp/CrossMoDa/",
         domain="source", state="l4", size=(128, 128, 128),
         ensure_labeled_pairs=True,
@@ -1843,6 +1069,7 @@
         crop_3d_w_dim_range=config_dict['crop_3d_w_dim_range'], crop_2d_slices_gt_num_threshold=config_dict['crop_2d_slices_gt_num_threshold'],
         yield_2d_normal_to=config_dict['yield_2d_normal_to'],
         disturbed_idxs=None, disturbance_mode=config_dict['disturbance_mode'], disturbance_strength=config_dict['disturbance_strength'],
+        modified_3d_label_override=modified_3d_label_override, prevent_disturbance=prevent_disturbance,
         dilate_kernel_sz=config_dict['start_dilate_kernel_sz'],
         debug=config_dict['debug'],
         # inject_data_path = '/share/data_supergrover1/weihsbach/shared_data/tmp/curriculum_deeplab/healing_polished-river.pth'
@@ -1857,25 +1084,6 @@
     # target_dataset = CrossMoDa_Data("/share/data_supergrover1/weihsbach/shared_data/tmp/CrossMoDa/",
     #     domain="target", state="l4", ensure_labeled_pairs=True)
 
-if config_dict['dataset'] == 'reg_crossmoda':
-    training_dataset = RegCrossMoDa_Data("/share/data_supergrover1/weihsbach/shared_data/tmp/CrossMoDa/",
-        domain="source",
-        reg_state=config_dict['reg_state'],
-        size=(128, 128, 128),
-        ensure_labeled_pairs=True,
-        max_load_num=config_dict['train_set_max_len'],
-        crop_3d_w_dim_range=config_dict['crop_3d_w_dim_range'], crop_2d_slices_gt_num_threshold=config_dict['crop_2d_slices_gt_num_threshold'],
-        yield_2d_normal_to=config_dict['yield_2d_normal_to'],
-        disturbed_idxs=None, disturbance_mode=config_dict['disturbance_mode'], disturbance_strength=config_dict['disturbance_strength'],
-        dilate_kernel_sz=config_dict['start_dilate_kernel_sz'],
-        debug=config_dict['debug']
-    )
-    config_dict.label_tags = ['background', 'tumour']
-    training_dataset.eval()
-    print("Nonzero slice ratio: ",
-        sum([b['label'].unique().numel() > 1 for b in training_dataset])/len(training_dataset)
-    )
-
 elif config_dict['dataset'] == 'organmnist3d':
     training_dataset = WrapperOrganMNIST3D(
         split='train', root='./data/medmnist', download=True, normalize=True,
@@ -1913,7 +1121,6 @@
     print(training_dataset.disturbed_idxs)
     # training_dataset.set_disturbed_idxs(list(range(0,20,1)))
     print("Displaying 2D training sample")
-<<<<<<< HEAD
     for dist_stren in [0.1, 0.2, 0.3, 0.5, 1.0, 2.0, 5.0]:
         print(dist_stren)
         training_dataset.disturbance_strength = dist_stren
@@ -1942,33 +1149,6 @@
             alpha_seg = .6,
             # alpha_gt = .6,
         )
-=======
-
-    img_stack = []
-    label_stack = []
-    mod_label_stack = []
-
-    for sample in (training_dataset[idx] for idx in range(20)):
-        img_stack.append(sample['image'])
-        label_stack.append(sample['label'])
-        mod_label_stack.append(sample['modified_label'])
-
-    # Change label num == hue shift for display
-    img_stack = torch.stack(img_stack).unsqueeze(1)
-    label_stack = torch.stack(label_stack)
-    mod_label_stack = torch.stack(mod_label_stack)
-
-    mod_label_stack*=4
-
-    visualize_seg(in_type="batch_2D",
-        img=img_stack,
-        # ground_truth=label_stack,
-        seg=(mod_label_stack-label_stack).abs(),
-        crop_to_non_zero_seg=True,
-        alpha_seg = .3,
-        # alpha_gt = .6,
-    )
->>>>>>> fd461b5a
 
     # Print transformed 3D data
     # training_dataset.train()
@@ -2107,15 +1287,9 @@
     optimizer = torch.optim.Adam(lraspp.parameters(), lr=config.lr)
     scaler = amp.GradScaler()
 
-<<<<<<< HEAD
     # Add data paramters embedding and optimizer
     if config.data_param_mode == str(DataParamMode.INSTANCE_PARAMS):
         embedding = nn.Embedding(len(training_dataset), 1, sparse=True).to(device)
-=======
-    # Add data paramters
-    embedding = nn.Embedding(len(training_dataset), 1, sparse=True).to(device)
-    torch.nn.init.constant_(embedding.weight.data, config.init_inst_param)
->>>>>>> fd461b5a
 
     elif config.data_param_mode == str(DataParamMode.GRIDDED_INSTANCE_PARAMS):
         embedding = nn.Embedding(len(training_dataset)*config.grid_size_y*config.grid_size_x, 1, sparse=True).to(device)
@@ -2145,13 +1319,7 @@
         optimizer.load_state_dict(torch.load(_path.joinpath('optimizer.pth'), map_location=device))
         scaler.load_state_dict(torch.load(_path.joinpath('scaler.pth'), map_location=device))
     else:
-<<<<<<< HEAD
         print("Generating fresh lr-aspp model, optimizer and grad scaler.")
-=======
-        print("Generating fresh lr-aspp model, optimizers, embedding and grad scaler.")
-    print(f"Param count lraspp: {sum(p.numel() for p in lraspp.parameters())}")
-    print(f"Param count embedding: {sum(p.numel() for p in embedding.parameters())}")
->>>>>>> fd461b5a
 
     return (lraspp, optimizer, optimizer_dp, embedding, scaler)
 
@@ -2336,7 +1504,6 @@
         criterion = nn.CrossEntropyLoss()
         _, all_segs = training_dataset.get_data()
 
-<<<<<<< HEAD
         t0 = time.time()
 
         # Prepare corr coefficient scoring
@@ -2344,19 +1511,6 @@
             for sample in training_dataset]))
         union_norm_mod_label = torch.logical_or(torch.stack(norm_label), torch.stack(mod_label))
         union_norm_mod_label = union_norm_mod_label.cuda()
-=======
-        # Add inverse weighting to instances according to labeled pixels
-        # instance_pixel_weight = torch.sqrt(1.0/(torch.stack([torch.bincount(seg.view(-1))[1] for seg in all_segs]).float()))  TODO removce
-        # instance_pixel_weight = instance_pixel_weight/instance_pixel_weight.mean()  TODO removce
-
-        scheduler_dp = torch.optim.lr_scheduler.CosineAnnealingWarmRestarts(
-            optimizer_dp, T_0=200, T_mult=2, eta_min=config.lr_inst_param*.1, last_epoch=- 1, verbose=False)
-
-        t0 = time.time()
-
-        embedding = embedding.cuda()
-        lraspp.cuda()
->>>>>>> fd461b5a
 
         for epx in range(epx_start, config.epochs):
             global_idx = get_global_idx(fold_idx, epx, config.epochs)
@@ -2365,7 +1519,7 @@
 
             ### Disturb samples ###
             training_dataset.train(disturb=(epx >= config.start_disturbing_after_ep))
-            wandb.log({"do_disturb": float(training_dataset.do_disturb)}, step=global_idx)
+            wandb.log({"use_modified": float(training_dataset.use_modified)}, step=global_idx)
 
             epx_losses = []
             dices = []
@@ -2409,11 +1563,7 @@
                     assert b_seg_modified.dim() == 3, \
                         f"Target shape for loss must be BxHxW but is {b_seg_modified.shape}"
 
-<<<<<<< HEAD
                     if config.data_param_mode == str(DataParamMode.INSTANCE_PARAMS):
-=======
-                    if config.data_param_mode == str(DataParamMode.ONLY_INSTANCE_PARAMS):
->>>>>>> fd461b5a
 
                         loss = nn.CrossEntropyLoss(reduction='none')(logits, b_seg_modified).mean((-1,-2))
                         weight = torch.sigmoid(embedding(b_idxs_dataset)).squeeze()
@@ -2453,11 +1603,7 @@
                 scaler.scale(loss).backward()
                 scaler.step(optimizer)
 
-<<<<<<< HEAD
                 if str(config.data_param_mode) != str(DataParamMode.DISABLED) and epx > 10:
-=======
-                if str(config.data_param_mode) != str(DataParamMode.DISABLED):
->>>>>>> fd461b5a
                     scaler.step(optimizer_dp)
 
                 scaler.update()
@@ -2476,33 +1622,9 @@
                 class_dices.append(get_batch_dice_per_class(
                     b_dice, config.label_tags, exclude_bg=True))
 
-<<<<<<< HEAD
                 ###  Scheduler management ###
                 if config.use_cosine_annealing:
                     scheduler.step()
-=======
-                if config.do_plot:
-                    print("Training 2D stack image label/ground-truth")
-                    print(b_dice)
-
-                    display_seg(in_type="batch_2D",
-                        img=batch['image'].unsqueeze(1).cpu(),
-                        seg=logits_for_score.cpu(),
-                        ground_truth=b_seg.cpu(),
-                        crop_to_non_zero_seg=True,
-                        crop_to_non_zero_gt=True,
-                        alpha_seg=.1,
-                        alpha_gt =.2
-                    )
-
-                ###  Scheduler management ###
-                if config.use_cosine_annealing:
-                    scheduler.step()
-                    scheduler_dp.step()
-
-                if config.debug:
-                    break
->>>>>>> fd461b5a
 
                 if config.debug:
                     break
@@ -2646,7 +1768,6 @@
             if config.debug:
                 break
 
-<<<<<<< HEAD
         if len(disturbed_idxs) > 0:
             training_dataset.eval(disturb=True)
             all_idxs = torch.tensor(range(len(training_dataset))).cuda()
@@ -2725,16 +1846,6 @@
                     ],
                     train_label_snapshot_path
                 )
-=======
-        if len(disturbed_idxs) > 0 and str(config.data_param_mode) == str(DataParamMode.DISABLED):
-            training_dataset.eval()
-            # Log histogram of clean and disturbed parameters
-            separated_params = list(zip(embedding.cpu()(clean_idxs), embedding.cpu()(disturbed_idxs)))
-            s_table = wandb.Table(columns=['clean_idxs', 'disturbed_idxs'], data=separated_params)
-            fields = {"primary_bins" : "clean_idxs", "secondary_bins" : "disturbed_idxs", "title" : "Data parameter composite histogram"}
-            composite_histogram = wandb.plot_table(vega_spec_name="rap1ide/composite_histogram", data_table=s_table, fields=fields)
-            wandb.log({f"data_parameters/separated_params_fold_{fold_idx}": composite_histogram})
->>>>>>> fd461b5a
 
                 print("Writing weight map.")
                 weightmap_out_path = Path(THIS_SCRIPT_DIR).joinpath(f"data/output/{wandb.run.name}_fold{fold_idx}_epx{epx}_data_parameter_weightmap.png")
@@ -2789,7 +1900,6 @@
     method='grid',
     metric=dict(goal='maximize', name='scores/val_dice_mean_tumour_fold0'),
     parameters=dict(
-<<<<<<< HEAD
         disturbance_mode=dict(
             values=[
                 'LabelDisturbanceMode.AFFINE',
@@ -2806,13 +1916,6 @@
                 'DataParamMode.INSTANCE_PARAMS',
                 'DataParamMode.DISABLED',
             ]
-=======
-        data_param_mode=dict(
-            values=['DataParamMode.ONLY_INSTANCE_PARAMS', 'DataParamMode.DISABLED']
-        ),
-        reg_state=dict(
-            values=['combined', 'best']
->>>>>>> fd461b5a
         )
     )
 )
