--- conflicted
+++ resolved
@@ -166,11 +166,7 @@
     'train_patchwise': False,
 
     'dataset': 'crossmoda',
-<<<<<<< HEAD
     'reg_state': None,
-=======
-    'reg_state': "acummulate_deeds_FT2_MT1",
->>>>>>> ed28134d
     'train_set_max_len': None,
     'crop_3d_w_dim_range': (45, 95),
     'crop_2d_slices_gt_num_threshold': 0,
@@ -1447,7 +1443,6 @@
     method='grid',
     metric=dict(goal='maximize', name='scores/val_dice_mean_tumour_fold0'),
     parameters=dict(
-<<<<<<< HEAD
         disturbance_mode=dict(
             values=[
                'LabelDisturbanceMode.AFFINE',
@@ -1468,25 +1463,6 @@
                 DataParamMode.DISABLED,
             ]
         ),
-=======
-        # disturbance_mode=dict(
-        #     values=[
-        #        'LabelDisturbanceMode.AFFINE',
-        #     ]
-        # ),
-        # disturbance_strength=dict(
-        #     values=[0.1, 0.2, 0.5, 1.0, 2.0, 5.0]
-        # ),
-        # disturbed_percentage=dict(
-        #     values=[0.3, 0.6]
-        # ),
-        # data_param_mode=dict(
-        #     values=[
-        #         DataParamMode.INSTANCE_PARAMS,
-        #         DataParamMode.DISABLED,
-        #     ]
-        # ),
->>>>>>> ed28134d
         # use_risk_regularization=dict(
         #     values=[False, True]
         # ),
